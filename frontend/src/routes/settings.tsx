--- conflicted
+++ resolved
@@ -1,24 +1,15 @@
-<<<<<<< HEAD
-import { NavLink, Outlet, redirect } from "react-router";
-=======
 import { useMemo } from "react";
 import { Outlet, redirect, useLocation } from "react-router";
->>>>>>> a80c51b2
 import { useTranslation } from "react-i18next";
 import { useConfig } from "#/hooks/query/use-config";
 import { Route } from "./+types/settings";
 import OptionService from "#/api/option-service/option-service.api";
 import { queryClient } from "#/query-client-config";
-<<<<<<< HEAD
-import { ProPill } from "#/components/features/settings/pro-pill";
-import { GetConfigResponse } from "#/api/option-service/option.types";
-=======
 import { GetConfigResponse } from "#/api/option-service/option.types";
 import { useSubscriptionAccess } from "#/hooks/query/use-subscription-access";
 import { SAAS_NAV_ITEMS, OSS_NAV_ITEMS } from "#/constants/settings-nav";
 import { Typography } from "#/ui/typography";
 import { SettingsLayout } from "#/components/features/settings/settings-layout";
->>>>>>> a80c51b2
 
 const SAAS_ONLY_PATHS = [
   "/settings/user",
@@ -27,28 +18,6 @@
   "/settings/api-keys",
 ];
 
-<<<<<<< HEAD
-const SAAS_NAV_ITEMS = [
-  { to: "/settings/user", text: "SETTINGS$NAV_USER" },
-  { to: "/settings/integrations", text: "SETTINGS$NAV_INTEGRATIONS" },
-  { to: "/settings/app", text: "SETTINGS$NAV_APPLICATION" },
-  { to: "/settings", text: "SETTINGS$NAV_LLM" },
-  { to: "/settings/billing", text: "SETTINGS$NAV_BILLING" },
-  { to: "/settings/secrets", text: "SETTINGS$NAV_SECRETS" },
-  { to: "/settings/api-keys", text: "SETTINGS$NAV_API_KEYS" },
-  { to: "/settings/mcp", text: "SETTINGS$NAV_MCP" },
-];
-
-const OSS_NAV_ITEMS = [
-  { to: "/settings", text: "SETTINGS$NAV_LLM" },
-  { to: "/settings/mcp", text: "SETTINGS$NAV_MCP" },
-  { to: "/settings/integrations", text: "SETTINGS$NAV_INTEGRATIONS" },
-  { to: "/settings/app", text: "SETTINGS$NAV_APPLICATION" },
-  { to: "/settings/secrets", text: "SETTINGS$NAV_SECRETS" },
-];
-
-=======
->>>>>>> a80c51b2
 export const clientLoader = async ({ request }: Route.ClientLoaderArgs) => {
   const url = new URL(request.url);
   const { pathname } = url;
@@ -72,12 +41,6 @@
 function SettingsScreen() {
   const { t } = useTranslation();
   const { data: config } = useConfig();
-<<<<<<< HEAD
-
-  const isSaas = config?.APP_MODE === "saas";
-
-  const navItems = isSaas ? SAAS_NAV_ITEMS : OSS_NAV_ITEMS;
-=======
   const { data: subscriptionAccess } = useSubscriptionAccess();
   const location = useLocation();
 
@@ -93,7 +56,6 @@
     }
     return items;
   }, [isSaas, !!subscriptionAccess]);
->>>>>>> a80c51b2
 
   // Current section title for the main content area
   const currentSectionTitle = useMemo(() => {
@@ -101,33 +63,6 @@
     return currentItem ? currentItem.text : "SETTINGS$NAV_LLM";
   }, [navItems, location.pathname]);
 
-<<<<<<< HEAD
-      <nav
-        data-testid="settings-navbar"
-        className="flex items-end gap-6 px-3 md:px-9 border-b border-tertiary"
-      >
-        {navItems.map(({ to, text }) => (
-          <NavLink
-            end
-            key={to}
-            to={to}
-            className={({ isActive }) =>
-              cn(
-                "border-b-2 border-transparent py-2.5 px-4 min-w-[40px] flex items-center justify-center relative",
-                isActive && "border-primary",
-              )
-            }
-          >
-            <span className="text-[#F9FBFE] text-sm">{t(text)}</span>
-            {isSaas && to === "/settings" && <ProPill className="ml-2" />}
-          </NavLink>
-        ))}
-      </nav>
-
-      <div className="flex flex-col grow overflow-auto">
-        <Outlet />
-      </div>
-=======
   return (
     <main data-testid="settings-screen" className="h-full">
       <SettingsLayout navigationItems={navItems} isSaas={isSaas}>
@@ -138,7 +73,6 @@
           </div>
         </div>
       </SettingsLayout>
->>>>>>> a80c51b2
     </main>
   );
 }
