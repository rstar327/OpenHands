--- conflicted
+++ resolved
@@ -33,8 +33,6 @@
 import { useCreateSubscriptionCheckoutSession } from "#/hooks/mutation/stripe/use-create-subscription-checkout-session";
 import { useIsAuthed } from "#/hooks/query/use-is-authed";
 import { cn } from "#/utils/utils";
-<<<<<<< HEAD
-=======
 
 interface OpenHandsApiKeyHelpProps {
   testId: string;
@@ -66,7 +64,6 @@
     </>
   );
 }
->>>>>>> a80c51b2
 
 function LlmSettingsScreen() {
   const { t } = useTranslation();
@@ -507,17 +504,7 @@
                   />
                   {(settings.LLM_MODEL?.startsWith("openhands/") ||
                     currentSelectedModel?.startsWith("openhands/")) && (
-<<<<<<< HEAD
-                    <HelpLink
-                      testId="openhands-api-key-help"
-                      text={t(I18nKey.SETTINGS$OPENHANDS_API_KEY_HELP_TEXT)}
-                      linkText={t(I18nKey.SETTINGS$NAV_API_KEYS)}
-                      href="https://app.all-hands.dev/settings/api-keys"
-                      suffix={` ${t(I18nKey.SETTINGS$OPENHANDS_API_KEY_HELP_SUFFIX)}`}
-                    />
-=======
                     <OpenHandsApiKeyHelp testId="openhands-api-key-help" />
->>>>>>> a80c51b2
                   )}
                 </>
               )}
@@ -592,17 +579,7 @@
               />
               {(settings.LLM_MODEL?.startsWith("openhands/") ||
                 currentSelectedModel?.startsWith("openhands/")) && (
-<<<<<<< HEAD
-                <HelpLink
-                  testId="openhands-api-key-help-2"
-                  text={t(I18nKey.SETTINGS$OPENHANDS_API_KEY_HELP_TEXT)}
-                  linkText={t(I18nKey.SETTINGS$NAV_API_KEYS)}
-                  href="https://app.all-hands.dev/settings/api-keys"
-                  suffix={` ${t(I18nKey.SETTINGS$OPENHANDS_API_KEY_HELP_SUFFIX)}`}
-                />
-=======
                 <OpenHandsApiKeyHelp testId="openhands-api-key-help-2" />
->>>>>>> a80c51b2
               )}
 
               <SettingsInput
