--- conflicted
+++ resolved
@@ -1,18 +1,13 @@
-import { UserSettings } from "#/api/settings-service/settings-service.types";
-
-interface DefaultUserSettings extends UserSettings {
-  is_new_user: boolean;
-}
+import { ClientUserSettings } from "#/api/settings-service/settings-service.types";
 
 export const LATEST_SETTINGS_VERSION = 5;
 
-<<<<<<< HEAD
-export const DEFAULT_SETTINGS: DefaultUserSettings = {
+export const DEFAULT_SETTINGS: ClientUserSettings = {
   llm_model: "anthropic/claude-3-5-sonnet-20241022",
   llm_base_url: "",
   agent: "CodeActAgent",
   language: "en",
-  llm_api_key: null,
+  llm_api_key_set: null,
   confirmation_mode: false,
   security_analyzer: "",
   remote_runtime_resource_factor: 1,
@@ -20,25 +15,9 @@
   enable_default_condenser: true,
   enable_sound_notifications: false,
   user_consents_to_analytics: false,
-  provider_tokens: {
-=======
-export const DEFAULT_SETTINGS: Settings = {
-  LLM_MODEL: "anthropic/claude-3-5-sonnet-20241022",
-  LLM_BASE_URL: "",
-  AGENT: "CodeActAgent",
-  LANGUAGE: "en",
-  LLM_API_KEY_SET: false,
-  CONFIRMATION_MODE: false,
-  SECURITY_ANALYZER: "",
-  REMOTE_RUNTIME_RESOURCE_FACTOR: 1,
-  PROVIDER_TOKENS_SET: { github: false, gitlab: false },
-  ENABLE_DEFAULT_CONDENSER: true,
-  ENABLE_SOUND_NOTIFICATIONS: false,
-  USER_CONSENTS_TO_ANALYTICS: false,
-  PROVIDER_TOKENS: {
->>>>>>> d1851cc3
-    github: "",
-    gitlab: "",
+  provider_tokens_set: {
+    github: false,
+    gitlab: false,
   },
   is_new_user: true,
 };
