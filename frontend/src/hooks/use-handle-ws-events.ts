--- conflicted
+++ resolved
@@ -6,7 +6,6 @@
 import { addErrorMessage } from "#/state/chat-slice";
 import { AgentState } from "#/types/agent-state";
 import { ErrorObservation } from "#/types/core/observations";
-<<<<<<< HEAD
 import { useEndSession } from "./use-end-session";
 import {
   displayErrorToast,
@@ -15,9 +14,6 @@
 import { setAgentType, setDelegationState } from "#/state/agent-slice";
 import ActionType from "#/types/action-type";
 import { I18nKey } from "#/i18n/declaration";
-=======
-import { displayErrorToast } from "#/utils/custom-toast-handlers";
->>>>>>> bf383b48
 
 interface ServerError {
   error: boolean | string;
@@ -109,5 +105,5 @@
       // Show notification
       displaySuccessToast(t(I18nKey.AGENT$MODE_EXECUTE));
     }
-  }, [events.length, dispatch, endSession, send, t]);
+  }, [events.length, dispatch, send, t]);
 };