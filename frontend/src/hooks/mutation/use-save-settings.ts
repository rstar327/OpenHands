import { useMutation, useQueryClient } from "@tanstack/react-query";
import { DEFAULT_SETTINGS } from "#/services/settings";
import { useSettings } from "../query/use-settings";
import { UserSettings } from "#/api/settings-service/settings-service.types";
import { SettingsService } from "#/api/settings-service/settings-service.api";

const saveSettingsMutationFn = async (
  settings: Partial<UserSettings> | null,
) => {
  // If settings is null, we're resetting
  if (settings === null) {
    await SettingsService.resetSettings();
    return;
  }

  const safeSettings: Partial<UserSettings> = {
    ...settings,
    agent: settings.agent || DEFAULT_SETTINGS.agent,
    language: settings.language || DEFAULT_SETTINGS.language,
    llm_api_key:
      settings.llm_api_key === ""
        ? ""
        : settings.llm_api_key?.trim() || undefined,
<<<<<<< HEAD
=======
    remote_runtime_resource_factor: settings.REMOTE_RUNTIME_RESOURCE_FACTOR,
    enable_default_condenser: settings.ENABLE_DEFAULT_CONDENSER,
    enable_sound_notifications: settings.ENABLE_SOUND_NOTIFICATIONS,
    user_consents_to_analytics: settings.user_consents_to_analytics,
    provider_tokens: settings.provider_tokens,
>>>>>>> d1851cc3
  };

  await SettingsService.saveSettings(safeSettings);
};

export const useSaveSettings = () => {
  const queryClient = useQueryClient();
  const { data: currentSettings } = useSettings();

  return useMutation({
    mutationFn: async (settings: Partial<UserSettings> | null) => {
      if (settings === null) {
        await saveSettingsMutationFn(null);
        return;
      }

      const newSettings = { ...currentSettings, ...settings };
      await saveSettingsMutationFn(newSettings);
    },
    onSuccess: async () => {
      await queryClient.invalidateQueries({ queryKey: ["settings"] });
    },
    meta: {
      disableToast: true,
    },
  });
};<|MERGE_RESOLUTION|>--- conflicted
+++ resolved
@@ -17,18 +17,10 @@
     ...settings,
     agent: settings.agent || DEFAULT_SETTINGS.agent,
     language: settings.language || DEFAULT_SETTINGS.language,
-    llm_api_key:
-      settings.llm_api_key === ""
+    llm_api_key_set:
+      settings.llm_api_key_set === ""
         ? ""
-        : settings.llm_api_key?.trim() || undefined,
-<<<<<<< HEAD
-=======
-    remote_runtime_resource_factor: settings.REMOTE_RUNTIME_RESOURCE_FACTOR,
-    enable_default_condenser: settings.ENABLE_DEFAULT_CONDENSER,
-    enable_sound_notifications: settings.ENABLE_SOUND_NOTIFICATIONS,
-    user_consents_to_analytics: settings.user_consents_to_analytics,
-    provider_tokens: settings.provider_tokens,
->>>>>>> d1851cc3
+        : settings.llm_api_key_set?.trim() || undefined,
   };
 
   await SettingsService.saveSettings(safeSettings);
