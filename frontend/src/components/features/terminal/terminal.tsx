--- conflicted
+++ resolved
@@ -1,23 +1,12 @@
-<<<<<<< HEAD
-import { useSelector } from "react-redux";
-import { RootState } from "#/store";
-=======
->>>>>>> a80c51b2
 import { useTerminal } from "#/hooks/use-terminal";
 import "@xterm/xterm/css/xterm.css";
 import { RUNTIME_INACTIVE_STATES } from "#/types/agent-state";
 import { cn } from "#/utils/utils";
 import { WaitingForRuntimeMessage } from "../chat/waiting-for-runtime-message";
-<<<<<<< HEAD
-
-function Terminal() {
-  const { curAgentState } = useSelector((state: RootState) => state.agent);
-=======
 import { useAgentStore } from "#/stores/agent-store";
 
 function Terminal() {
   const { curAgentState } = useAgentStore();
->>>>>>> a80c51b2
 
   const isRuntimeInactive = RUNTIME_INACTIVE_STATES.includes(curAgentState);
 
