import React from "react";
import posthog from "posthog-js";
import EllipsisH from "#/icons/ellipsis-h.svg?react";
import { createChatMessage } from "#/services/chat-service";
import { ProjectMenuCardContextMenu } from "./project.menu-card-context-menu";
import { ProjectMenuDetailsPlaceholder } from "./project-menu-details-placeholder";
import { ProjectMenuDetails } from "./project-menu-details";
import { useWsClient } from "#/context/ws-client-provider";
import { ConnectToGitHubModal } from "#/components/shared/modals/connect-to-github-modal";
import { ModalBackdrop } from "#/components/shared/modals/modal-backdrop";
<<<<<<< HEAD
import { InstructionsPanel } from "../instructions/instructions-panel";
import { MicroagentsPanel } from "../microagents/microagents-panel";
import { CreateInstructionsModal } from "../../shared/modals/instructions/create-instructions-modal";
=======
import { DownloadModal } from "#/components/shared/download-modal";
>>>>>>> ee5f49af

interface ProjectMenuCardProps {
  isConnectedToGitHub: boolean;
  githubData: {
    avatar: string | null;
    repoName: string;
    lastCommit: GitHubCommit;
  } | null;
}

export function ProjectMenuCard({
  isConnectedToGitHub,
  githubData,
}: ProjectMenuCardProps) {
  const { send } = useWsClient();

  const [contextMenuIsOpen, setContextMenuIsOpen] = React.useState(false);
  const [connectToGitHubModalOpen, setConnectToGitHubModalOpen] =
    React.useState(false);
<<<<<<< HEAD
  const [working, setWorking] = React.useState(false);
  const [createInstructionsModalOpen, setCreateInstructionsModalOpen] = React.useState(false);
  const [hasInstructions, setHasInstructions] = React.useState(false);
  const [hasMicroagents, setHasMicroagents] = React.useState(false);
=======
  const [downloading, setDownloading] = React.useState(false);
>>>>>>> ee5f49af

  const toggleMenuVisibility = () => {
    setContextMenuIsOpen((prev) => !prev);
  };

  const handlePushToGitHub = () => {
    posthog.capture("push_to_github_button_clicked");
    const rawEvent = {
      content: `
Please push the changes to GitHub and open a pull request.
`,
      imageUrls: [],
      timestamp: new Date().toISOString(),
      pending: false,
    };
    const event = createChatMessage(
      rawEvent.content,
      rawEvent.imageUrls,
      rawEvent.timestamp,
    );

    send(event); // send to socket
    setContextMenuIsOpen(false);
  };

  const handleDownloadWorkspace = () => {
    posthog.capture("download_workspace_button_clicked");
    setDownloading(true);
  };

  const handleDownloadClose = () => {
    setDownloading(false);
  };

  const handleAddInstructions = () => {
    posthog.capture("add_instructions_button_clicked");
    setCreateInstructionsModalOpen(true);
  };

  const handleAddTemporaryMicroagent = () => {
    posthog.capture("add_temporary_microagent_button_clicked");
    // TODO: Implement temporary microagent creation
  };

  const handleAddPermanentMicroagent = () => {
    posthog.capture("add_permanent_microagent_button_clicked");
    // TODO: Implement permanent microagent creation
  };

  return (
<<<<<<< HEAD
    <div className="flex flex-col gap-4">
      <div className="px-4 py-[10px] w-[337px] rounded-xl border border-[#525252] flex justify-between items-center relative">
        {!working && contextMenuIsOpen && (
          <ProjectMenuCardContextMenu
            isConnectedToGitHub={isConnectedToGitHub}
            onConnectToGitHub={() => setConnectToGitHubModalOpen(true)}
            onPushToGitHub={handlePushToGitHub}
            onDownloadWorkspace={handleDownloadWorkspace}
            onViewInstructions={() => setHasInstructions(true)}
            onAddInstructions={handleAddInstructions}
            onViewMicroagents={() => setHasMicroagents(true)}
            onAddTemporaryMicroagent={handleAddTemporaryMicroagent}
            onAddPermanentMicroagent={handleAddPermanentMicroagent}
            onClose={() => setContextMenuIsOpen(false)}
          />
        )}
        {githubData && (
          <ProjectMenuDetails
            repoName={githubData.repoName}
            avatar={githubData.avatar}
            lastCommit={githubData.lastCommit}
          />
        )}
        {!githubData && (
          <ProjectMenuDetailsPlaceholder
            isConnectedToGitHub={isConnectedToGitHub}
            onConnectToGitHub={() => setConnectToGitHubModalOpen(true)}
          />
        )}
        <button
          type="button"
          onClick={toggleMenuVisibility}
          aria-label="Open project menu"
        >
          {working ? (
            <LoadingSpinner size="small" />
          ) : (
            <EllipsisH width={36} height={36} />
          )}
        </button>
        {connectToGitHubModalOpen && (
          <ModalBackdrop onClose={() => setConnectToGitHubModalOpen(false)}>
            <ConnectToGitHubModal
              onClose={() => setConnectToGitHubModalOpen(false)}
            />
          </ModalBackdrop>
        )}
      </div>

=======
    <div className="px-4 py-[10px] w-[337px] rounded-xl border border-[#525252] flex justify-between items-center relative">
      {!downloading && contextMenuIsOpen && (
        <ProjectMenuCardContextMenu
          isConnectedToGitHub={isConnectedToGitHub}
          onConnectToGitHub={() => setConnectToGitHubModalOpen(true)}
          onPushToGitHub={handlePushToGitHub}
          onDownloadWorkspace={handleDownloadWorkspace}
          onClose={() => setContextMenuIsOpen(false)}
        />
      )}
>>>>>>> ee5f49af
      {githubData && (
        <>
          <InstructionsPanel
            repoName={githubData.repoName}
            hasInstructions={hasInstructions}
            tutorialUrl={`https://github.com/${githubData.repoName}/blob/main/.openhands_instructions`}
            onAddInstructions={handleAddInstructions}
          />
          <MicroagentsPanel
            repoName={githubData.repoName}
            hasMicroagents={hasMicroagents}
            onAddTemporary={handleAddTemporaryMicroagent}
            onAddPermanent={handleAddPermanentMicroagent}
          />
        </>
      )}

      {createInstructionsModalOpen && (
        <CreateInstructionsModal
          repoName={githubData?.repoName || ""}
          onClose={() => setCreateInstructionsModalOpen(false)}
          onCreateInstructions={() => {
            // TODO: Implement instructions creation
            setCreateInstructionsModalOpen(false);
          }}
        />
      )}
<<<<<<< HEAD
=======
      <DownloadModal
        initialPath=""
        onClose={handleDownloadClose}
        isOpen={downloading}
      />
      {!downloading && (
        <button
          type="button"
          onClick={toggleMenuVisibility}
          aria-label="Open project menu"
        >
          <EllipsisH width={36} height={36} />
        </button>
      )}
      {connectToGitHubModalOpen && (
        <ModalBackdrop onClose={() => setConnectToGitHubModalOpen(false)}>
          <ConnectToGitHubModal
            onClose={() => setConnectToGitHubModalOpen(false)}
          />
        </ModalBackdrop>
      )}
>>>>>>> ee5f49af
    </div>
  );
}<|MERGE_RESOLUTION|>--- conflicted
+++ resolved
@@ -8,13 +8,10 @@
 import { useWsClient } from "#/context/ws-client-provider";
 import { ConnectToGitHubModal } from "#/components/shared/modals/connect-to-github-modal";
 import { ModalBackdrop } from "#/components/shared/modals/modal-backdrop";
-<<<<<<< HEAD
 import { InstructionsPanel } from "../instructions/instructions-panel";
 import { MicroagentsPanel } from "../microagents/microagents-panel";
 import { CreateInstructionsModal } from "../../shared/modals/instructions/create-instructions-modal";
-=======
 import { DownloadModal } from "#/components/shared/download-modal";
->>>>>>> ee5f49af
 
 interface ProjectMenuCardProps {
   isConnectedToGitHub: boolean;
@@ -34,14 +31,11 @@
   const [contextMenuIsOpen, setContextMenuIsOpen] = React.useState(false);
   const [connectToGitHubModalOpen, setConnectToGitHubModalOpen] =
     React.useState(false);
-<<<<<<< HEAD
   const [working, setWorking] = React.useState(false);
   const [createInstructionsModalOpen, setCreateInstructionsModalOpen] = React.useState(false);
   const [hasInstructions, setHasInstructions] = React.useState(false);
   const [hasMicroagents, setHasMicroagents] = React.useState(false);
-=======
   const [downloading, setDownloading] = React.useState(false);
->>>>>>> ee5f49af
 
   const toggleMenuVisibility = () => {
     setContextMenuIsOpen((prev) => !prev);
@@ -92,10 +86,9 @@
   };
 
   return (
-<<<<<<< HEAD
     <div className="flex flex-col gap-4">
       <div className="px-4 py-[10px] w-[337px] rounded-xl border border-[#525252] flex justify-between items-center relative">
-        {!working && contextMenuIsOpen && (
+        {!working && !downloading && contextMenuIsOpen && (
           <ProjectMenuCardContextMenu
             isConnectedToGitHub={isConnectedToGitHub}
             onConnectToGitHub={() => setConnectToGitHubModalOpen(true)}
@@ -122,17 +115,24 @@
             onConnectToGitHub={() => setConnectToGitHubModalOpen(true)}
           />
         )}
-        <button
-          type="button"
-          onClick={toggleMenuVisibility}
-          aria-label="Open project menu"
-        >
-          {working ? (
-            <LoadingSpinner size="small" />
-          ) : (
-            <EllipsisH width={36} height={36} />
-          )}
-        </button>
+        <DownloadModal
+          initialPath=""
+          onClose={handleDownloadClose}
+          isOpen={downloading}
+        />
+        {!downloading && (
+          <button
+            type="button"
+            onClick={toggleMenuVisibility}
+            aria-label="Open project menu"
+          >
+            {working ? (
+              <LoadingSpinner size="small" />
+            ) : (
+              <EllipsisH width={36} height={36} />
+            )}
+          </button>
+        )}
         {connectToGitHubModalOpen && (
           <ModalBackdrop onClose={() => setConnectToGitHubModalOpen(false)}>
             <ConnectToGitHubModal
@@ -142,18 +142,6 @@
         )}
       </div>
 
-=======
-    <div className="px-4 py-[10px] w-[337px] rounded-xl border border-[#525252] flex justify-between items-center relative">
-      {!downloading && contextMenuIsOpen && (
-        <ProjectMenuCardContextMenu
-          isConnectedToGitHub={isConnectedToGitHub}
-          onConnectToGitHub={() => setConnectToGitHubModalOpen(true)}
-          onPushToGitHub={handlePushToGitHub}
-          onDownloadWorkspace={handleDownloadWorkspace}
-          onClose={() => setContextMenuIsOpen(false)}
-        />
-      )}
->>>>>>> ee5f49af
       {githubData && (
         <>
           <InstructionsPanel
@@ -181,30 +169,6 @@
           }}
         />
       )}
-<<<<<<< HEAD
-=======
-      <DownloadModal
-        initialPath=""
-        onClose={handleDownloadClose}
-        isOpen={downloading}
-      />
-      {!downloading && (
-        <button
-          type="button"
-          onClick={toggleMenuVisibility}
-          aria-label="Open project menu"
-        >
-          <EllipsisH width={36} height={36} />
-        </button>
-      )}
-      {connectToGitHubModalOpen && (
-        <ModalBackdrop onClose={() => setConnectToGitHubModalOpen(false)}>
-          <ConnectToGitHubModal
-            onClose={() => setConnectToGitHubModalOpen(false)}
-          />
-        </ModalBackdrop>
-      )}
->>>>>>> ee5f49af
     </div>
   );
 }