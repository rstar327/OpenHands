import { useState } from "react";
import { useTranslation } from "react-i18next";
<<<<<<< HEAD
import { useSelector } from "react-redux";
=======
>>>>>>> a80c51b2
import { ModalBackdrop } from "#/components/shared/modals/modal-backdrop";
import { ModalBody } from "#/components/shared/modals/modal-body";
import { I18nKey } from "#/i18n/declaration";
import { useConversationMicroagents } from "#/hooks/query/use-conversation-microagents";
import { AgentState } from "#/types/agent-state";
import { Typography } from "#/ui/typography";
import { MicroagentsModalHeader } from "./microagents-modal-header";
import { MicroagentsLoadingState } from "./microagents-loading-state";
import { MicroagentsEmptyState } from "./microagents-empty-state";
import { MicroagentItem } from "./microagent-item";
<<<<<<< HEAD
=======
import { useAgentStore } from "#/stores/agent-store";
>>>>>>> a80c51b2

interface MicroagentsModalProps {
  onClose: () => void;
}

export function MicroagentsModal({ onClose }: MicroagentsModalProps) {
  const { t } = useTranslation();
  const { curAgentState } = useAgentStore();
  const [expandedAgents, setExpandedAgents] = useState<Record<string, boolean>>(
    {},
  );
  const {
    data: microagents,
    isLoading,
    isError,
    refetch,
    isRefetching,
  } = useConversationMicroagents();

  const toggleAgent = (agentName: string) => {
    setExpandedAgents((prev) => ({
      ...prev,
      [agentName]: !prev[agentName],
    }));
  };

  const isAgentReady = ![AgentState.LOADING, AgentState.INIT].includes(
    curAgentState,
  );

  return (
    <ModalBackdrop onClose={onClose}>
      <ModalBody
        width="medium"
        className="max-h-[80vh] flex flex-col items-start"
        testID="microagents-modal"
      >
        <MicroagentsModalHeader
          isAgentReady={isAgentReady}
          isLoading={isLoading}
          isRefetching={isRefetching}
          onRefresh={refetch}
        />

        {isAgentReady && (
          <Typography.Text className="text-sm text-gray-400">
            {t(I18nKey.MICROAGENTS_MODAL$WARNING)}
          </Typography.Text>
        )}

        <div className="w-full h-[60vh] overflow-auto rounded-md custom-scrollbar-always">
          {!isAgentReady && (
            <div className="w-full h-full flex items-center text-center justify-center text-2xl text-tertiary-light">
              <Typography.Text>
                {t(I18nKey.DIFF_VIEWER$WAITING_FOR_RUNTIME)}
              </Typography.Text>
            </div>
          )}

          {isLoading && <MicroagentsLoadingState />}

          {!isLoading &&
            isAgentReady &&
            (isError || !microagents || microagents.length === 0) && (
              <MicroagentsEmptyState isError={isError} />
            )}

          {!isLoading &&
            isAgentReady &&
            microagents &&
            microagents.length > 0 && (
              <div className="p-2 space-y-3">
                {microagents.map((agent) => {
                  const isExpanded = expandedAgents[agent.name] || false;

                  return (
                    <MicroagentItem
                      key={agent.name}
                      agent={agent}
                      isExpanded={isExpanded}
                      onToggle={toggleAgent}
                    />
                  );
                })}
              </div>
            )}
        </div>
      </ModalBody>
    </ModalBackdrop>
  );
}<|MERGE_RESOLUTION|>--- conflicted
+++ resolved
@@ -1,9 +1,5 @@
 import { useState } from "react";
 import { useTranslation } from "react-i18next";
-<<<<<<< HEAD
-import { useSelector } from "react-redux";
-=======
->>>>>>> a80c51b2
 import { ModalBackdrop } from "#/components/shared/modals/modal-backdrop";
 import { ModalBody } from "#/components/shared/modals/modal-body";
 import { I18nKey } from "#/i18n/declaration";
@@ -14,10 +10,7 @@
 import { MicroagentsLoadingState } from "./microagents-loading-state";
 import { MicroagentsEmptyState } from "./microagents-empty-state";
 import { MicroagentItem } from "./microagent-item";
-<<<<<<< HEAD
-=======
 import { useAgentStore } from "#/stores/agent-store";
->>>>>>> a80c51b2
 
 interface MicroagentsModalProps {
   onClose: () => void;
