import React from "react";
import { useLocation } from "react-router";
import { useGitUser } from "#/hooks/query/use-git-user";
import { UserActions } from "./user-actions";
import { AllHandsLogoButton } from "#/components/shared/buttons/all-hands-logo-button";
import { NewProjectButton } from "#/components/shared/buttons/new-project-button";
import { ConversationPanelButton } from "#/components/shared/buttons/conversation-panel-button";
import { SettingsModal } from "#/components/shared/modals/settings/settings-modal";
import { useSettings } from "#/hooks/query/use-settings";
import { ConversationPanel } from "../conversation-panel/conversation-panel";
import { ConversationPanelWrapper } from "../conversation-panel/conversation-panel-wrapper";
import { useLogout } from "#/hooks/mutation/use-logout";
import { useConfig } from "#/hooks/query/use-config";
import { displayErrorToast } from "#/utils/custom-toast-handlers";
import { MicroagentManagementButton } from "#/components/shared/buttons/microagent-management-button";
import { cn } from "#/utils/utils";

export function Sidebar() {
  const location = useLocation();
  const user = useGitUser();
  const { data: config } = useConfig();
  const {
    data: settings,
    error: settingsError,
    isError: settingsIsError,
    isFetching: isFetchingSettings,
  } = useSettings();
  const { mutate: logout } = useLogout();

  const [settingsModalIsOpen, setSettingsModalIsOpen] = React.useState(false);

  const [conversationPanelIsOpen, setConversationPanelIsOpen] =
    React.useState(false);

  const { pathname } = useLocation();

  // TODO: Remove HIDE_LLM_SETTINGS check once released
  const shouldHideLlmSettings =
    config?.FEATURE_FLAGS.HIDE_LLM_SETTINGS && config?.APP_MODE === "saas";

  React.useEffect(() => {
    if (shouldHideLlmSettings) return;

    if (location.pathname === "/settings") {
      setSettingsModalIsOpen(false);
    } else if (
      !isFetchingSettings &&
      settingsIsError &&
      settingsError?.status !== 404
    ) {
      // We don't show toast errors for settings in the global error handler
      // because we have a special case for 404 errors
      displayErrorToast(
        "Something went wrong while fetching settings. Please reload the page.",
      );
    } else if (config?.APP_MODE === "oss" && settingsError?.status === 404) {
      setSettingsModalIsOpen(true);
    }
  }, [
    settingsError?.status,
    settingsError,
    isFetchingSettings,
    location.pathname,
  ]);

  return (
    <>
      <aside
        className={cn(
<<<<<<< HEAD
          "h-[40px] md:h-auto flex flex-row md:flex-col gap-1 bg-base md:w-[75px] md:min-w-[75px] sm:pt-0 sm:px-2 md:pt-[14px] md:px-0",
=======
          "h-[54px] p-3 md:p-0 md:h-[40px] md:h-auto flex flex-row md:flex-col gap-1 bg-base md:w-[75px] md:min-w-[75px] sm:pt-0 sm:px-2 md:pt-[14px] md:px-0",
>>>>>>> 8ea12599
          pathname === "/" && "md:pt-6.5 md:pb-3",
        )}
      >
        <nav className="flex flex-row md:flex-col items-center justify-between w-full h-auto md:w-auto md:h-full">
          <div className="flex flex-row md:flex-col items-center gap-[26px]">
            <div className="flex items-center justify-center">
              <AllHandsLogoButton />
            </div>
            <div>
              <NewProjectButton disabled={settings?.EMAIL_VERIFIED === false} />
            </div>
            <ConversationPanelButton
              isOpen={conversationPanelIsOpen}
              onClick={() =>
                settings?.EMAIL_VERIFIED === false
                  ? null
                  : setConversationPanelIsOpen((prev) => !prev)
              }
              disabled={settings?.EMAIL_VERIFIED === false}
            />
            <MicroagentManagementButton
              disabled={settings?.EMAIL_VERIFIED === false}
            />
          </div>

          <div className="flex flex-row md:flex-col md:items-center gap-[26px]">
            <UserActions
              user={
                user.data ? { avatar_url: user.data.avatar_url } : undefined
              }
              onLogout={logout}
              isLoading={user.isFetching}
            />
          </div>
        </nav>

        {conversationPanelIsOpen && (
          <ConversationPanelWrapper isOpen={conversationPanelIsOpen}>
            <ConversationPanel
              onClose={() => setConversationPanelIsOpen(false)}
            />
          </ConversationPanelWrapper>
        )}
      </aside>

      {settingsModalIsOpen && (
        <SettingsModal
          settings={settings}
          onClose={() => setSettingsModalIsOpen(false)}
        />
      )}
    </>
  );
}<|MERGE_RESOLUTION|>--- conflicted
+++ resolved
@@ -67,11 +67,7 @@
     <>
       <aside
         className={cn(
-<<<<<<< HEAD
-          "h-[40px] md:h-auto flex flex-row md:flex-col gap-1 bg-base md:w-[75px] md:min-w-[75px] sm:pt-0 sm:px-2 md:pt-[14px] md:px-0",
-=======
           "h-[54px] p-3 md:p-0 md:h-[40px] md:h-auto flex flex-row md:flex-col gap-1 bg-base md:w-[75px] md:min-w-[75px] sm:pt-0 sm:px-2 md:pt-[14px] md:px-0",
->>>>>>> 8ea12599
           pathname === "/" && "md:pt-6.5 md:pb-3",
         )}
       >
