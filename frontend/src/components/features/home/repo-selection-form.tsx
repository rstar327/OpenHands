--- conflicted
+++ resolved
@@ -6,25 +6,11 @@
 import { useIsCreatingConversation } from "#/hooks/use-is-creating-conversation";
 import { Branch, GitRepository } from "#/types/git";
 import { BrandButton } from "../settings/brand-button";
-<<<<<<< HEAD
-import { useSearchRepositories } from "#/hooks/query/use-search-repositories";
-import { useDebounce } from "#/hooks/use-debounce";
-import {
-  GitProviderSelector,
-  RepositorySelector,
-  BranchSelector,
-} from "./repository-selection";
-import RepoForkedIcon from "#/icons/repo-forked.svg?react";
-import { I18nKey } from "#/i18n/declaration";
-import { IOption } from "#/api/open-hands.types";
-import { GIT_PROVIDER_OPTIONS } from "#/utils/constants";
-=======
 import { useUserProviders } from "#/hooks/use-user-providers";
 import { Provider } from "#/types/settings";
 import { GitProviderDropdown } from "../../common/git-provider-dropdown";
 import { GitRepositoryDropdown } from "../../common/git-repository-dropdown";
 import { GitBranchDropdown } from "../../common/git-branch-dropdown";
->>>>>>> 3302c31c
 
 interface RepositorySelectionFormProps {
   onRepoSelection: (repo: GitRepository | null) => void;
@@ -39,29 +25,11 @@
   const [selectedBranch, setSelectedBranch] = React.useState<Branch | null>(
     null,
   );
-<<<<<<< HEAD
-  const [selectedGitProvider, setSelectedGitProvider] = React.useState<
-    IOption<string>
-  >(GIT_PROVIDER_OPTIONS[0]);
-  // Add a ref to track if the branch was manually cleared by the user
-  const branchManuallyClearedRef = React.useRef<boolean>(false);
-  const {
-    data: repositories,
-    isLoading: isLoadingRepositories,
-    isError: isRepositoriesError,
-  } = useUserRepositories();
-  const {
-    data: branches,
-    isLoading: isLoadingBranches,
-    isError: isBranchesError,
-  } = useRepositoryBranches(selectedRepository?.full_name || null);
-=======
   const [selectedProvider, setSelectedProvider] =
     React.useState<Provider | null>(null);
   const { providers } = useUserProviders();
   const { data: branches, isLoading: isLoadingBranches } =
     useRepositoryBranches(selectedRepository?.full_name || null);
->>>>>>> 3302c31c
   const {
     mutate: createConversation,
     isPending,
@@ -82,70 +50,6 @@
   const isCreatingConversation =
     isPending || isSuccess || isCreatingConversationElsewhere;
 
-<<<<<<< HEAD
-  const allRepositories = repositories?.concat(searchedRepos || []);
-
-  const handleGitProviderChange = (provider: IOption<string> | null) => {
-    setSelectedGitProvider(provider || GIT_PROVIDER_OPTIONS[0]);
-    // Clear repository and branch selection when git provider changes
-    onRepoSelection(null);
-    setSelectedRepository(null);
-    setSelectedBranch(null);
-    branchManuallyClearedRef.current = false;
-  };
-
-  const handleRepositoryChange = (repo: GitRepository | null) => {
-    setSelectedRepository(repo);
-    onRepoSelection(repo);
-    setSelectedBranch(null); // Reset branch selection when repo changes
-    branchManuallyClearedRef.current = false; // Reset the flag when repo changes
-  };
-
-  const handleBranchChange = (branch: Branch | null) => {
-    setSelectedBranch(branch);
-    // Reset the manually cleared flag when a branch is explicitly selected
-    branchManuallyClearedRef.current = false;
-  };
-
-  return (
-    <div className="flex flex-col gap-4">
-      <div className="flex items-center justify-between">
-        <div className="flex items-center gap-[10px]">
-          <RepoForkedIcon width={24} height={24} />
-          <span className="leading-5 font-bold text-base text-white">
-            {t(I18nKey.COMMON$OPEN_REPOSITORY)}
-          </span>
-        </div>
-        <GitProviderSelector
-          selectedGitProvider={selectedGitProvider}
-          onGitProviderChange={handleGitProviderChange}
-          isLoadingRepositories={isLoadingRepositories}
-          isRepositoriesError={isRepositoriesError}
-        />
-      </div>
-
-      <RepositorySelector
-        key={`${selectedGitProvider.value}-${selectedRepository?.id}`}
-        selectedGitProvider={selectedGitProvider}
-        allRepositories={allRepositories}
-        onRepositoryChange={handleRepositoryChange}
-        onSearchQueryChange={setSearchQuery}
-        isLoadingRepositories={isLoadingRepositories}
-        isRepositoriesError={isRepositoriesError}
-        selectedKey={selectedRepository?.id}
-      />
-
-      <BranchSelector
-        selectedRepository={selectedRepository}
-        selectedBranch={selectedBranch}
-        branches={branches}
-        onBranchChange={handleBranchChange}
-        isLoadingRepositories={isLoadingRepositories}
-        isRepositoriesError={isRepositoriesError}
-        isLoadingBranches={isLoadingBranches}
-        isBranchesError={isBranchesError}
-      />
-=======
   // Check if repository has no branches (empty array after loading completes)
   const hasNoBranches = !isLoadingBranches && branches && branches.length === 0;
 
@@ -237,7 +141,6 @@
       {renderProviderSelector()}
       {renderRepositorySelector()}
       {renderBranchSelector()}
->>>>>>> 3302c31c
 
       <BrandButton
         testId="repo-launch-button"
