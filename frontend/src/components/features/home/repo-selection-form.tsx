--- conflicted
+++ resolved
@@ -188,13 +188,8 @@
               onSuccess: (data) =>
                 navigate(`/conversations/${data.conversation_id}`),
             },
-<<<<<<< HEAD
-          )
-        }
-=======
           );
         }}
->>>>>>> a80c51b2
         className="w-full font-semibold"
       >
         {!isCreatingConversation && "Launch"}
