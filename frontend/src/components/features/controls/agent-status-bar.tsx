--- conflicted
+++ resolved
@@ -2,10 +2,7 @@
 import { useTranslation } from "react-i18next";
 import { showErrorToast } from "#/utils/error-handler";
 import { AgentState } from "#/types/agent-state";
-import {
-  AGENT_STATUS_MAP,
-  IndicatorColor,
-} from "../../agent-status-map.constant";
+import { AGENT_STATUS_MAP } from "../../agent-status-map.constant";
 import {
   useWsClient,
   WsClientProviderStatus,
@@ -14,6 +11,7 @@
 import { browserTab } from "#/utils/browser-tab";
 import { useStatusMessage } from "#/hooks/query/use-status-message";
 import { useAgentState } from "#/hooks/query/use-agent-state";
+import { cn } from "#/utils/utils";
 
 const notificationStates = [
   AgentState.AWAITING_USER_INPUT,
@@ -78,17 +76,11 @@
     };
   }, []);
 
-  const [indicatorColor, setIndicatorColor] = React.useState<string>(
-    AGENT_STATUS_MAP[curAgentState].indicator,
-  );
-
   React.useEffect(() => {
     if (status === WsClientProviderStatus.DISCONNECTED) {
       setStatusMessage("Connecting...");
-      setIndicatorColor(IndicatorColor.RED);
     } else {
       setStatusMessage(AGENT_STATUS_MAP[curAgentState].message);
-      setIndicatorColor(AGENT_STATUS_MAP[curAgentState].indicator);
       if (notificationStates.includes(curAgentState)) {
         const message = t(AGENT_STATUS_MAP[curAgentState].message);
         notify(t(AGENT_STATUS_MAP[curAgentState].message), {
@@ -111,11 +103,10 @@
     <div className="flex flex-col items-center">
       <div className="flex items-center bg-base-secondary px-2 py-1 text-gray-400 rounded-[100px] text-sm gap-[6px]">
         <div
-<<<<<<< HEAD
-          className={`w-2 h-2 rounded-full animate-pulse ${AGENT_STATUS_MAP[agentState].indicator}`}
-=======
-          className={`w-2 h-2 rounded-full animate-pulse ${indicatorColor}`}
->>>>>>> 1230b229
+          className={cn(
+            "w-2 h-2 rounded-full animate-pulse",
+            AGENT_STATUS_MAP[agentState].indicator,
+          )}
         />
         <span className="text-sm text-stone-400">{t(statusMessage)}</span>
       </div>
