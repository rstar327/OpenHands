--- conflicted
+++ resolved
@@ -1,10 +1,5 @@
 import { QueryClientProvider, QueryClient } from "@tanstack/react-query";
 import { render, screen } from "@testing-library/react";
-<<<<<<< HEAD
-import { Provider } from "react-redux";
-import { setupStore } from "test-utils";
-=======
->>>>>>> a80c51b2
 import { describe, expect, it, vi } from "vitest";
 import { HomeHeader } from "#/components/features/home/home-header/home-header";
 
