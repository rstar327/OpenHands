import { screen } from "@testing-library/react";
import userEvent from "@testing-library/user-event";
import { describe, it, expect, vi, beforeEach, afterEach } from "vitest";
import { renderWithProviders } from "test-utils";
import { MicroagentsModal } from "#/components/features/conversation-panel/microagents-modal";
import ConversationService from "#/api/conversation-service/conversation-service.api";
import { AgentState } from "#/types/agent-state";
import { useAgentStore } from "#/stores/agent-store";

// Mock the agent store
vi.mock("#/stores/agent-store", () => ({
  useAgentStore: vi.fn(),
}));

// Mock the conversation ID hook
vi.mock("#/hooks/use-conversation-id", () => ({
  useConversationId: () => ({ conversationId: "test-conversation-id" }),
}));

describe("MicroagentsModal - Refresh Button", () => {
  const mockOnClose = vi.fn();
  const conversationId = "test-conversation-id";

  const defaultProps = {
    onClose: mockOnClose,
    conversationId,
  };

  const mockMicroagents = [
    {
      name: "Test Agent 1",
      type: "repo" as const,
      triggers: ["test", "example"],
      content: "This is test content for agent 1",
    },
    {
      name: "Test Agent 2",
      type: "knowledge" as const,
      triggers: ["help", "support"],
      content: "This is test content for agent 2",
    },
  ];

  beforeEach(() => {
    // Reset all mocks before each test
    vi.clearAllMocks();

<<<<<<< HEAD
    // Setup default mock for getUserConversations
=======
    // Setup default mock for getMicroagents
>>>>>>> a80c51b2
    vi.spyOn(ConversationService, "getMicroagents").mockResolvedValue({
      microagents: mockMicroagents,
    });

    // Mock the agent store to return a ready state
    vi.mocked(useAgentStore).mockReturnValue({
      curAgentState: AgentState.AWAITING_USER_INPUT,
      setCurrentAgentState: vi.fn(),
      reset: vi.fn(),
    });
  });

  afterEach(() => {
    vi.clearAllMocks();
  });

  describe("Refresh Button Rendering", () => {
    it("should render the refresh button with correct text and test ID", async () => {
      renderWithProviders(<MicroagentsModal {...defaultProps} />);

      // Wait for the component to load and render the refresh button
      const refreshButton = await screen.findByTestId("refresh-microagents");
      expect(refreshButton).toBeInTheDocument();
      expect(refreshButton).toHaveTextContent("BUTTON$REFRESH");
    });
  });

  describe("Refresh Button Functionality", () => {
    it("should call refetch when refresh button is clicked", async () => {
      const user = userEvent.setup();

      renderWithProviders(<MicroagentsModal {...defaultProps} />);

      const refreshSpy = vi.spyOn(ConversationService, "getMicroagents");

      // Wait for the component to load and render the refresh button
      const refreshButton = await screen.findByTestId("refresh-microagents");
      await user.click(refreshButton);

      expect(refreshSpy).toHaveBeenCalledTimes(1);
    });
  });
});<|MERGE_RESOLUTION|>--- conflicted
+++ resolved
@@ -45,11 +45,7 @@
     // Reset all mocks before each test
     vi.clearAllMocks();
 
-<<<<<<< HEAD
-    // Setup default mock for getUserConversations
-=======
     // Setup default mock for getMicroagents
->>>>>>> a80c51b2
     vi.spyOn(ConversationService, "getMicroagents").mockResolvedValue({
       microagents: mockMicroagents,
     });
