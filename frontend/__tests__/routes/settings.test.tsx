--- conflicted
+++ resolved
@@ -133,11 +133,7 @@
       "user",
       "integrations",
       "application",
-<<<<<<< HEAD
-      "billing", // The nav item shows "billing" text and routes to /billing
-=======
       "billing", // The nav item shows "Billing" text and routes to /billing
->>>>>>> a80c51b2
       "secrets",
       "api keys",
     ];
