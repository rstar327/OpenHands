--- conflicted
+++ resolved
@@ -28,10 +28,6 @@
   beforeEach(() => {
     // Reset the mocks before each test
     vi.clearAllMocks();
-<<<<<<< HEAD
-    // We no longer need to mock Redux actions
-=======
->>>>>>> b64a031d
   });
 
   it("should do nothing when no message was passed from server", () => {
