import { describe, it, expect, vi, beforeEach } from "vitest";
<<<<<<< HEAD
import { screen, waitFor } from "@testing-library/react";
import { renderWithQueryClient } from "../utils/test-utils";
=======
import { render, waitFor } from "@testing-library/react";
import React from "react";
import { QueryClient, QueryClientProvider } from "@tanstack/react-query";
import * as ChatSlice from "#/state/chat-slice";
>>>>>>> 1230b229
import {
  updateStatusWhenErrorMessagePresent,
  WsClientProvider,
  useWsClient,
} from "#/context/ws-client-provider";
<<<<<<< HEAD
import React from "react";
import * as observations from "#/services/observations";

// Create a mock for the addErrorMessage function
const mockAddErrorMessage = vi.fn();

// Mock the getChatFunctions method
vi.spyOn(observations, "getChatFunctions").mockImplementation(() => ({
  addErrorMessage: mockAddErrorMessage,
  addAssistantMessage: vi.fn(),
  addAssistantAction: vi.fn(),
  addAssistantObservation: vi.fn(),
  addUserMessage: vi.fn(),
  clearMessages: vi.fn(),
  messages: [],
  isLoading: false,
}));
=======
>>>>>>> 1230b229

describe("Propagate error message", () => {
  beforeEach(() => {
    // Reset the mocks before each test
    vi.clearAllMocks();
  });

  it("should do nothing when no message was passed from server", () => {
<<<<<<< HEAD
    updateStatusWhenErrorMessagePresent(null)
    updateStatusWhenErrorMessagePresent(undefined)
    updateStatusWhenErrorMessagePresent({})
    updateStatusWhenErrorMessagePresent({message: null})
=======
    const addErrorMessageSpy = vi.spyOn(ChatSlice, "addErrorMessage");
    updateStatusWhenErrorMessagePresent(null);
    updateStatusWhenErrorMessagePresent(undefined);
    updateStatusWhenErrorMessagePresent({});
    updateStatusWhenErrorMessagePresent({ message: null });
>>>>>>> 1230b229

    expect(mockAddErrorMessage).not.toHaveBeenCalled();
  });

  it("should display error to user when present", () => {
<<<<<<< HEAD
    const message = "We have a problem!"
    updateStatusWhenErrorMessagePresent({message})
=======
    const message = "We have a problem!";
    const addErrorMessageSpy = vi.spyOn(ChatSlice, "addErrorMessage");
    updateStatusWhenErrorMessagePresent({ message });
>>>>>>> 1230b229

    expect(mockAddErrorMessage).toHaveBeenCalledWith({
      message,
      status_update: true,
      type: "error",
    });
  });

  it("should display error including translation id when present", () => {
<<<<<<< HEAD
    const message = "We have a problem!"
    updateStatusWhenErrorMessagePresent({message, data: {msg_id: '..id..'}})
=======
    const message = "We have a problem!";
    const addErrorMessageSpy = vi.spyOn(ChatSlice, "addErrorMessage");
    updateStatusWhenErrorMessagePresent({
      message,
      data: { msg_id: "..id.." },
    });
>>>>>>> 1230b229

    expect(mockAddErrorMessage).toHaveBeenCalledWith({
      message,
      id: "..id..",
      status_update: true,
      type: "error",
    });
  });
});

// Create a mock for socket.io-client
const mockEmit = vi.fn();
const mockOn = vi.fn();
const mockOff = vi.fn();
const mockDisconnect = vi.fn();

vi.mock("socket.io-client", () => ({
  io: vi.fn(() => ({
    emit: mockEmit,
    on: mockOn,
    off: mockOff,
    disconnect: mockDisconnect,
    io: {
      opts: {
        query: {},
      },
    },
  })),
}));

// Mock component to test the hook
function TestComponent() {
  const { send } = useWsClient();

  React.useEffect(() => {
    // Send a test event
    send({ type: "test_event" });
  }, [send]);

  return <div>Test Component</div>;
}

describe("WsClientProvider", () => {
  beforeEach(() => {
    vi.clearAllMocks();
  });

  it("should emit oh_user_action event when send is called", async () => {
<<<<<<< HEAD
    const { getByText } = renderWithQueryClient(
      <WsClientProvider conversationId="test-conversation-id">
        <TestComponent />
      </WsClientProvider>
    );
=======
    const { getByText } = render(<TestComponent />, {
      wrapper: ({ children }) => (
        <QueryClientProvider client={new QueryClient()}>
          <WsClientProvider conversationId="test-conversation-id">
            {children}
          </WsClientProvider>
        </QueryClientProvider>
      ),
    });
>>>>>>> 1230b229

    // Assert
    expect(getByText("Test Component")).toBeInTheDocument();

    // Wait for the emit call to happen (useEffect needs time to run)
    await waitFor(
      () => {
        expect(mockEmit).toHaveBeenCalledWith("oh_user_action", {
          type: "test_event",
        });
      },
      { timeout: 1000 },
    );
  });
});<|MERGE_RESOLUTION|>--- conflicted
+++ resolved
@@ -1,20 +1,12 @@
 import { describe, it, expect, vi, beforeEach } from "vitest";
-<<<<<<< HEAD
-import { screen, waitFor } from "@testing-library/react";
-import { renderWithQueryClient } from "../utils/test-utils";
-=======
-import { render, waitFor } from "@testing-library/react";
+import { waitFor, render } from "@testing-library/react";
 import React from "react";
 import { QueryClient, QueryClientProvider } from "@tanstack/react-query";
-import * as ChatSlice from "#/state/chat-slice";
->>>>>>> 1230b229
 import {
   updateStatusWhenErrorMessagePresent,
   WsClientProvider,
   useWsClient,
 } from "#/context/ws-client-provider";
-<<<<<<< HEAD
-import React from "react";
 import * as observations from "#/services/observations";
 
 // Create a mock for the addErrorMessage function
@@ -31,8 +23,6 @@
   messages: [],
   isLoading: false,
 }));
-=======
->>>>>>> 1230b229
 
 describe("Propagate error message", () => {
   beforeEach(() => {
@@ -41,31 +31,17 @@
   });
 
   it("should do nothing when no message was passed from server", () => {
-<<<<<<< HEAD
-    updateStatusWhenErrorMessagePresent(null)
-    updateStatusWhenErrorMessagePresent(undefined)
-    updateStatusWhenErrorMessagePresent({})
-    updateStatusWhenErrorMessagePresent({message: null})
-=======
-    const addErrorMessageSpy = vi.spyOn(ChatSlice, "addErrorMessage");
     updateStatusWhenErrorMessagePresent(null);
     updateStatusWhenErrorMessagePresent(undefined);
     updateStatusWhenErrorMessagePresent({});
     updateStatusWhenErrorMessagePresent({ message: null });
->>>>>>> 1230b229
 
     expect(mockAddErrorMessage).not.toHaveBeenCalled();
   });
 
   it("should display error to user when present", () => {
-<<<<<<< HEAD
-    const message = "We have a problem!"
-    updateStatusWhenErrorMessagePresent({message})
-=======
     const message = "We have a problem!";
-    const addErrorMessageSpy = vi.spyOn(ChatSlice, "addErrorMessage");
     updateStatusWhenErrorMessagePresent({ message });
->>>>>>> 1230b229
 
     expect(mockAddErrorMessage).toHaveBeenCalledWith({
       message,
@@ -75,17 +51,11 @@
   });
 
   it("should display error including translation id when present", () => {
-<<<<<<< HEAD
-    const message = "We have a problem!"
-    updateStatusWhenErrorMessagePresent({message, data: {msg_id: '..id..'}})
-=======
     const message = "We have a problem!";
-    const addErrorMessageSpy = vi.spyOn(ChatSlice, "addErrorMessage");
     updateStatusWhenErrorMessagePresent({
       message,
       data: { msg_id: "..id.." },
     });
->>>>>>> 1230b229
 
     expect(mockAddErrorMessage).toHaveBeenCalledWith({
       message,
@@ -134,13 +104,6 @@
   });
 
   it("should emit oh_user_action event when send is called", async () => {
-<<<<<<< HEAD
-    const { getByText } = renderWithQueryClient(
-      <WsClientProvider conversationId="test-conversation-id">
-        <TestComponent />
-      </WsClientProvider>
-    );
-=======
     const { getByText } = render(<TestComponent />, {
       wrapper: ({ children }) => (
         <QueryClientProvider client={new QueryClient()}>
@@ -150,7 +113,6 @@
         </QueryClientProvider>
       ),
     });
->>>>>>> 1230b229
 
     // Assert
     expect(getByText("Test Component")).toBeInTheDocument();
