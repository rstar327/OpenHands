--- conflicted
+++ resolved
@@ -111,12 +111,8 @@
         )
         try:
             agent_state = State.restore_from_session(self.sid)
-<<<<<<< HEAD
             if agent_state is not None:
                 self.controller._set_initial_state(state=agent_state)
-=======
-            self.controller.set_state(agent_state)
             logger.info(f'Restored agent state from session, sid: {self.sid}')
->>>>>>> 68d9ad61
         except Exception as e:
             print('Error restoring state', e)