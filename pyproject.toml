[build-system]
build-backend = "poetry.core.masonry.api"
requires = [
  "poetry-core",
]

[tool.poetry]
name = "openhands-ai"
version = "0.43.0"
description = "OpenHands: Code Less, Make More"
authors = [ "OpenHands" ]
license = "MIT"
readme = "README.md"
repository = "https://github.com/All-Hands-AI/OpenHands"
packages = [
  { include = "openhands/**/*" },
  { include = "pyproject.toml", to = "openhands" },
  { include = "poetry.lock", to = "openhands" },
]

[tool.poetry.dependencies]
python = "^3.12,<3.14"
<<<<<<< HEAD
litellm = "^1.60.0, !=1.64.4, !=1.67.*"              # avoid 1.64.4 (known bug) & 1.67.* (known bug #10272)
aiohttp = ">=3.9.0,!=3.11.13"                        # Pin to avoid yanked version 3.11.13
google-generativeai = "*"                            # To use litellm with Gemini Pro API
google-api-python-client = "^2.164.0"                # For Google Sheets API
google-auth-httplib2 = "*"                           # For Google Sheets authentication
google-auth-oauthlib = "*"                           # For Google Sheets OAuth
azure-devops = "^7.1.0b4"                            # For Azure DevOps integration
=======
litellm = "^1.60.0, !=1.64.4, !=1.67.*"            # avoid 1.64.4 (known bug) & 1.67.* (known bug #10272)
aiohttp = ">=3.9.0,!=3.11.13"                      # Pin to avoid yanked version 3.11.13
google-generativeai = "*"                          # To use litellm with Gemini Pro API
google-api-python-client = "^2.164.0"              # For Google Sheets API
google-auth-httplib2 = "*"                         # For Google Sheets authentication
google-auth-oauthlib = "*"                         # For Google Sheets OAuth
>>>>>>> fd3b4ac8
termcolor = "*"
docker = "*"
fastapi = "*"
toml = "*"
types-toml = "*"
uvicorn = "*"
numpy = "*"
json-repair = "*"
browsergym-core = "0.13.3"                         # integrate browsergym-core as the browsing interface
html2text = "*"
e2b = ">=1.0.5,<1.6.0"
pexpect = "*"
jinja2 = "^3.1.3"
python-multipart = "*"
tenacity = ">=8.5,<10.0"
zope-interface = "7.2"
pathspec = "^0.12.1"
pyjwt = "^2.9.0"
dirhash = "*"
tornado = "*"
python-dotenv = "*"
rapidfuzz = "^3.9.0"
whatthepatch = "^1.0.6"
protobuf = "^5.0.0,<6.0.0"                         # Updated to support newer opentelemetry
opentelemetry-api = "^1.33.1"
opentelemetry-exporter-otlp-proto-grpc = "^1.33.1"
modal = ">=0.66.26,<0.78.0"
runloop-api-client = "0.39.0"
libtmux = ">=0.37,<0.40"
pygithub = "^2.5.0"
joblib = "*"
openhands-aci = "0.3.0"
python-socketio = "^5.11.4"
sse-starlette = "^2.1.3"
psutil = "*"
python-json-logger = "^3.2.1"
prompt-toolkit = "^3.0.50"
poetry = "^2.1.2"
anyio = "4.9.0"
pythonnet = "*"
fastmcp = "^2.5.2"
python-frontmatter = "^1.1.0"
# TODO: Should these go into the runtime group?
ipywidgets = "^8.1.5"
qtconsole = "^5.6.1"
PyPDF2 = "*"
python-pptx = "*"
pylatexenc = "*"
python-docx = "*"
bashlex = "^0.18"

# TODO: These are integrations that should probably be optional
redis = ">=5.2,<7.0"
minio = "^7.2.8"
daytona-sdk = "0.20.0"
stripe = ">=11.5,<13.0"
google-cloud-aiplatform = "*"
anthropic = { extras = [ "vertex" ], version = "*" }
boto3 = "*"

[tool.poetry.group.dev]
optional = true

[tool.poetry.group.dev.dependencies]
ruff = "0.11.13"
mypy = "1.16.0"
pre-commit = "4.2.0"
build = "*"
types-setuptools = "*"
pytest = "^8.4.0"

[tool.poetry.group.test]
optional = true

[tool.poetry.group.test.dependencies]
pytest = "*"
pytest-cov = "*"
pytest-asyncio = "*"
pytest-forked = "*"
pytest-xdist = "*"
openai = "*"
pandas = "*"
reportlab = "*"
gevent = ">=24.2.1,<26.0.0"

[tool.poetry.group.runtime]
optional = true

[tool.poetry.group.runtime.dependencies]
jupyterlab = "*"
notebook = "*"
jupyter_kernel_gateway = "*"
flake8 = "*"
memory-profiler = "^0.61.0"

[tool.poetry.group.evaluation]
optional = true

[tool.poetry.group.evaluation.dependencies]
streamlit = "*"
whatthepatch = "*"
retry = "*"
evaluate = "*"
swebench = "^3.0.8"
visualswebench = { git = "https://github.com/luolin101/Visual-SWE-bench.git" }
swegym = { git = "https://github.com/SWE-Gym/SWE-Bench-Package.git" }
commit0 = "*"
func_timeout = "*"
sympy = "*"
gdown = "*"
matplotlib = "*"
seaborn = "*"
tabulate = "*"
browsergym = "0.13.3"
browsergym-webarena = "0.13.3"
browsergym-miniwob = "0.13.3"
browsergym-visualwebarena = "0.13.3"
boto3-stubs = { extras = [ "s3" ], version = "^1.37.19" }
pyarrow = "20.0.0"                                                             # transitive dependency, pinned here to avoid conflicts
datasets = "*"
joblib = "*"

[tool.poetry.scripts]
openhands = "openhands.cli.main:main"

[tool.poetry.group.testgeneval.dependencies]
fuzzywuzzy = "^0.18.0"
rouge = "^1.0.1"
python-levenshtein = ">=0.26.1,<0.28.0"
tree-sitter-python = "^0.23.6"

[tool.poetry-dynamic-versioning]
enable = true
style = "semver"

[tool.autopep8]
# autopep8 fights with mypy on line length issue
ignore = [ "E501" ]

[tool.black]
# prevent black (if installed) from changing single quotes to double quotes
skip-string-normalization = true

[tool.ruff]
lint.select = [ "D" ]
# ignore warnings for missing docstrings
lint.ignore = [ "D1" ]
lint.pydocstyle.convention = "google"

[tool.coverage.run]
concurrency = [ "gevent" ]<|MERGE_RESOLUTION|>--- conflicted
+++ resolved
@@ -20,22 +20,13 @@
 
 [tool.poetry.dependencies]
 python = "^3.12,<3.14"
-<<<<<<< HEAD
-litellm = "^1.60.0, !=1.64.4, !=1.67.*"              # avoid 1.64.4 (known bug) & 1.67.* (known bug #10272)
-aiohttp = ">=3.9.0,!=3.11.13"                        # Pin to avoid yanked version 3.11.13
-google-generativeai = "*"                            # To use litellm with Gemini Pro API
-google-api-python-client = "^2.164.0"                # For Google Sheets API
-google-auth-httplib2 = "*"                           # For Google Sheets authentication
-google-auth-oauthlib = "*"                           # For Google Sheets OAuth
-azure-devops = "^7.1.0b4"                            # For Azure DevOps integration
-=======
 litellm = "^1.60.0, !=1.64.4, !=1.67.*"            # avoid 1.64.4 (known bug) & 1.67.* (known bug #10272)
 aiohttp = ">=3.9.0,!=3.11.13"                      # Pin to avoid yanked version 3.11.13
 google-generativeai = "*"                          # To use litellm with Gemini Pro API
 google-api-python-client = "^2.164.0"              # For Google Sheets API
 google-auth-httplib2 = "*"                         # For Google Sheets authentication
 google-auth-oauthlib = "*"                         # For Google Sheets OAuth
->>>>>>> fd3b4ac8
+azure-devops = "^7.1.0b4"                          # For Azure DevOps integration
 termcolor = "*"
 docker = "*"
 fastapi = "*"
