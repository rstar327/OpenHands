[build-system]
requires = ["hatchling>=1.13.0"]
build-backend = "hatchling.build"

[project]
name = "openhands-ai"
version = "0.55.0"
description = "OpenHands: Code Less, Make More"
readme = "README.md"
license = { text = "MIT" }
authors = [{ name = "OpenHands" }]
requires-python = ">=3.12,<3.14"
dependencies = [
  "litellm>=1.74.3,!=1.64.4,!=1.67.*",
  "openai==1.99.9",
  "aiohttp>=3.9.0,!=3.11.13",
  "google-generativeai",
  "google-api-python-client>=2.164.0,<3.0.0",
  "google-auth-httplib2",
  "google-auth-oauthlib",
  "termcolor",
  "docker",
  "fastapi",
  "toml",
  "types-toml",
  "uvicorn",
  "numpy",
  "json-repair",
  "browsergym-core==0.13.3",
  "html2text",
  "deprecated",
  "pexpect",
  "jinja2>=3.1.3,<4.0.0",
  "python-multipart",
  "tenacity>=8.5,<10.0",
  "zope-interface==7.2",
  "pathspec>=0.12.1,<0.13.0",
  "pyjwt>=2.9.0,<3.0.0",
  "dirhash",
  "tornado",
  "python-dotenv",
  "rapidfuzz>=3.9.0,<4.0.0",
  "whatthepatch>=1.0.6,<2.0.0",
  "protobuf>=5.0.0,<6.0.0",
  "opentelemetry-api>=1.33.1,<2.0.0",
  "opentelemetry-exporter-otlp-proto-grpc>=1.33.1,<2.0.0",
  "libtmux>=0.37,<0.40",
  "pygithub>=2.5.0,<3.0.0",
  "joblib",
  "openhands-aci==0.3.2",
  "python-socketio>=5.11.4,<6.0.0",
  "sse-starlette>=2.1.3,<3.0.0",
  "psutil",
  "python-json-logger>=3.2.1,<4.0.0",
  "prompt-toolkit>=3.0.50,<4.0.0",
  "anyio==4.9.0",
  "pythonnet",
  "fastmcp>=2.5.2,<3.0.0",
  "python-frontmatter>=1.1.0,<2.0.0",
  "shellingham>=1.5.4,<2.0.0",
  "ipywidgets>=8.1.5,<9.0.0",
  "qtconsole>=5.6.1,<6.0.0",
  "PyPDF2",
  "python-pptx",
  "pylatexenc",
  "python-docx",
  "bashlex>=0.18,<0.19",
  "redis>=5.2,<7.0",
  "google-cloud-aiplatform",
  "anthropic[vertex]",
  "boto3",
  "kubernetes>=33.1.0,<34.0.0",
  "pyyaml>=6.0.2,<7.0.0",
  "memory-profiler>=0.61.0,<1.0.0",
  "jupyter_kernel_gateway",
  "httpx-aiohttp>=0.1.8,<0.2.0",
  "tomlkit>=0.13.3",
]

[project.urls]
Repository = "https://github.com/All-Hands-AI/OpenHands"

<<<<<<< HEAD
[project.scripts]
openhands = "openhands.cli.entry:main"
=======
# Third-party runtime dependencies (optional)
modal = { version = ">=0.66.26,<1.2.0", optional = true }
runloop-api-client = { version = "0.50.0", optional = true }
daytona = { version = "0.24.2", optional = true }
httpx-aiohttp = "^0.1.8"
e2b-code-interpreter = { version = "^2.0.0", optional = true }

[tool.poetry.extras]
third_party_runtimes = [ "e2b-code-interpreter", "modal", "runloop-api-client", "daytona" ]

[tool.poetry.group.dev]
optional = true

[tool.poetry.group.dev.dependencies]
ruff = "0.12.5"
mypy = "1.17.0"
pre-commit = "4.2.0"
build = "*"
types-setuptools = "*"
pytest = "^8.4.0"

[tool.poetry.group.test]
optional = true

[tool.poetry.group.test.dependencies]
pytest = "*"
pytest-cov = "*"
pytest-asyncio = "*"
pytest-forked = "*"
pytest-xdist = "*"
pytest-playwright = "^0.7.0"
pytest-timeout = "^2.4.0"
pandas = "*"
reportlab = "*"
gevent = ">=24.2.1,<26.0.0"
>>>>>>> af0ab5a9

[project.optional-dependencies]
third_party_runtimes = [
  "e2b>=1.0.5,<1.8.0",
  "modal>=0.66.26,<1.2.0",
  "runloop-api-client==0.50.0",
  "daytona==0.24.2",
]


[dependency-groups]
dev = [
  "ruff==0.12.5",
  "mypy==1.17.0",
  "pre-commit==4.2.0",
  "build",
  "types-setuptools",
  "pytest>=8.4.0,<9.0.0",
]
test = [
  "pytest",
  "pytest-cov",
  "pytest-asyncio",
  "pytest-forked",
  "pytest-xdist",
  "pytest-playwright>=0.7.0,<0.8.0",
  "pytest-timeout>=2.4.0,<3.0.0",
  "pandas",
  "reportlab",
  "gevent>=24.2.1,<26.0.0",
]
runtime = [
  "jupyterlab",
  "notebook",
  "flake8",
]
evaluation = [
  "streamlit",
  "whatthepatch",
  "retry",
  "evaluate",
  "visualswebench @ git+https://github.com/luolin101/Visual-SWE-bench.git",
  "swegym @ git+https://github.com/SWE-Gym/SWE-Bench-Package.git",
  "commit0",
  "func_timeout",
  "sympy",
  "gdown",
  "matplotlib",
  "seaborn",
  "tabulate",
  "browsergym==0.13.3",
  "browsergym-webarena==0.13.3",
  "browsergym-miniwob==0.13.3",
  "browsergym-visualwebarena==0.13.3",
  "boto3-stubs[s3]>=1.37.19,<2.0.0",
  "pyarrow==21.0.0",
  "datasets",
  "joblib",
  "swebench @ git+https://github.com/ryanhoangt/SWE-bench.git@fix-modal-patch-eval",
]
testgeneval = [
  "fuzzywuzzy>=0.18.0,<0.19.0",
  "rouge>=1.0.1,<2.0.0",
  "python-levenshtein>=0.26.1,<0.28.0",
  "tree-sitter-python>=0.23.6,<0.24.0",
]

[tool.hatch.build.targets.sdist]
include = [
  "openhands/**",
  "third_party/**",
  "microagents/**",
  "openhands/integrations/vscode/openhands-vscode-0.0.1.vsix",
]

[tool.hatch.build.targets.wheel]
include = [
  "third_party/**",
  "microagents/**",
  "openhands/integrations/vscode/openhands-vscode-0.0.1.vsix",
]

[tool.hatch.build.targets.sdist.force-include]
"pyproject.toml" = "openhands/pyproject.toml"
"uv.lock" = "openhands/uv.lock"

[tool.hatch.build.targets.wheel.force-include]
"pyproject.toml" = "openhands/pyproject.toml"
"uv.lock" = "openhands/uv.lock"

[tool.autopep8]
# autopep8 fights with mypy on line length issue
ignore = [ "E501" ]

[tool.black]
# prevent black (if installed) from changing single quotes to double quotes
skip-string-normalization = true

[tool.ruff]
lint.select = [ "D" ]
# ignore warnings for missing docstrings
lint.ignore = [ "D1" ]
lint.pydocstyle.convention = "google"

[tool.coverage.run]
concurrency = [ "gevent" ]<|MERGE_RESOLUTION|>--- conflicted
+++ resolved
@@ -80,46 +80,8 @@
 [project.urls]
 Repository = "https://github.com/All-Hands-AI/OpenHands"
 
-<<<<<<< HEAD
 [project.scripts]
 openhands = "openhands.cli.entry:main"
-=======
-# Third-party runtime dependencies (optional)
-modal = { version = ">=0.66.26,<1.2.0", optional = true }
-runloop-api-client = { version = "0.50.0", optional = true }
-daytona = { version = "0.24.2", optional = true }
-httpx-aiohttp = "^0.1.8"
-e2b-code-interpreter = { version = "^2.0.0", optional = true }
-
-[tool.poetry.extras]
-third_party_runtimes = [ "e2b-code-interpreter", "modal", "runloop-api-client", "daytona" ]
-
-[tool.poetry.group.dev]
-optional = true
-
-[tool.poetry.group.dev.dependencies]
-ruff = "0.12.5"
-mypy = "1.17.0"
-pre-commit = "4.2.0"
-build = "*"
-types-setuptools = "*"
-pytest = "^8.4.0"
-
-[tool.poetry.group.test]
-optional = true
-
-[tool.poetry.group.test.dependencies]
-pytest = "*"
-pytest-cov = "*"
-pytest-asyncio = "*"
-pytest-forked = "*"
-pytest-xdist = "*"
-pytest-playwright = "^0.7.0"
-pytest-timeout = "^2.4.0"
-pandas = "*"
-reportlab = "*"
-gevent = ">=24.2.1,<26.0.0"
->>>>>>> af0ab5a9
 
 [project.optional-dependencies]
 third_party_runtimes = [
@@ -128,7 +90,6 @@
   "runloop-api-client==0.50.0",
   "daytona==0.24.2",
 ]
-
 
 [dependency-groups]
 dev = [
@@ -211,18 +172,15 @@
 "uv.lock" = "openhands/uv.lock"
 
 [tool.autopep8]
-# autopep8 fights with mypy on line length issue
-ignore = [ "E501" ]
+ignore = ["E501"]
 
 [tool.black]
-# prevent black (if installed) from changing single quotes to double quotes
 skip-string-normalization = true
 
 [tool.ruff]
-lint.select = [ "D" ]
-# ignore warnings for missing docstrings
-lint.ignore = [ "D1" ]
+lint.select = ["D"]
+lint.ignore = ["D1"]
 lint.pydocstyle.convention = "google"
 
 [tool.coverage.run]
-concurrency = [ "gevent" ]+concurrency = ["gevent"]