--- conflicted
+++ resolved
@@ -19,11 +19,7 @@
     Action,
     AgentDelegateAction,
     AgentFinishAction,
-<<<<<<< HEAD
     AgentSummarizeAction,
-    BrowseInteractiveAction,
-=======
->>>>>>> 7766a328
     CmdRunAction,
     IPythonRunCellAction,
     MessageAction,
@@ -94,12 +90,6 @@
         content = '\n'.join(splitted)
         content = truncate_content(content)
         return {'role': 'user', 'content': content}
-<<<<<<< HEAD
-    elif isinstance(obs, BrowserOutputObservation):
-        content = 'OBSERVATION:\n' + truncate_content(obs.content)
-        return {'role': 'user', 'content': content}
-=======
->>>>>>> 7766a328
     elif isinstance(obs, AgentDelegateObservation):
         content = 'OBSERVATION:\n' + truncate_content(str(obs.outputs))
         return {'role': 'user', 'content': content}
