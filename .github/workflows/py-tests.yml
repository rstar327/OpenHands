--- conflicted
+++ resolved
@@ -117,10 +117,6 @@
         working-directory: ./enterprise
         run: poetry install --with dev,test
       - name: Run Unit Tests
-<<<<<<< HEAD
-        working-directory: ./enterprise
-        run: PYTHONPATH=".:$PYTHONPATH" poetry run pytest --forked -n auto -svv -p no:ddtrace -p no:ddtrace.pytest_bdd -p no:ddtrace.pytest_benchmark ./tests/unit
-=======
         # Use base working directory for coverage paths to line up.
         run: PYTHONPATH=".:$PYTHONPATH" poetry run --project=enterprise pytest --forked -n auto -s -p no:ddtrace -p no:ddtrace.pytest_bdd -p no:ddtrace.pytest_benchmark ./enterprise/tests/unit --cov=enterprise --cov-branch
         env:
@@ -131,19 +127,14 @@
           name: coverage-enterprise
           path: ".coverage.enterprise.${{ matrix.python_version }}"
           include-hidden-files: true
->>>>>>> a80c51b2
 
   # Run CLI unit tests
   test-cli-python:
     name: CLI Unit Tests
-<<<<<<< HEAD
-    runs-on: blacksmith-4vcpu-ubuntu-2204
-=======
     runs-on: blacksmith-4vcpu-ubuntu-2404
     strategy:
       matrix:
         python-version: ["3.12"]
->>>>>>> a80c51b2
     steps:
       - name: Checkout repository
         uses: actions/checkout@v4
@@ -153,11 +144,7 @@
       - name: Set up Python
         uses: useblacksmith/setup-python@v6
         with:
-<<<<<<< HEAD
-          python-version: 3.12
-=======
-          python-version: ${{ matrix.python-version }}
->>>>>>> a80c51b2
+          python-version: ${{ matrix.python-version }}
 
       - name: Install uv
         uses: astral-sh/setup-uv@v3
@@ -171,10 +158,6 @@
 
       - name: Run CLI unit tests
         working-directory: ./openhands-cli
-<<<<<<< HEAD
-        run: |
-          uv run pytest -v
-=======
         env:
           # write coverage to repo root so the merge step finds it
           COVERAGE_FILE: "${{ github.workspace }}/.coverage.openhands-cli.${{ matrix.python-version }}"
@@ -217,5 +200,4 @@
         uses: py-cov-action/python-coverage-comment-action@v3
         with:
           GITHUB_TOKEN: ${{ github.token }}
-          MERGE_COVERAGE_FILES: true
->>>>>>> a80c51b2
+          MERGE_COVERAGE_FILES: true