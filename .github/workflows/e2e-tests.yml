name: End-to-End Tests

on:
  pull_request:
    types: [opened, synchronize, reopened, labeled]
    branches:
      - main
      - develop
  workflow_dispatch:

jobs:
  e2e-tests:
    if: contains(github.event.pull_request.labels.*.name, 'end-to-end') || github.event_name == 'workflow_dispatch'
    runs-on: ubuntu-latest
    timeout-minutes: 60

    env:
      GITHUB_REPO_NAME: ${{ github.repository }}

    steps:
      - name: Checkout code
        uses: actions/checkout@v4

      - name: Install poetry via pipx
        uses: abatilo/actions-poetry@v3
        with:
          poetry-version: 2.1.3

      - name: Set up Python
        uses: actions/setup-python@v5
        with:
          python-version: '3.12'
          cache: 'poetry'

      - name: Install system dependencies
        run: |
          sudo apt-get update
          sudo apt-get install -y libgtk-3-0 libnotify4 libnss3 libxss1 libxtst6 xauth xvfb libgbm1 libasound2t64 netcat-openbsd

      - name: Setup Node.js
        uses: actions/setup-node@v4
        with:
          node-version: '22'
          cache: 'npm'
          cache-dependency-path: 'frontend/package-lock.json'

      - name: Setup environment for end-to-end tests
        run: |
          # Create test results directory
          mkdir -p test-results

          # Create downloads directory for OpenHands (use a directory in the home folder)
          mkdir -p $HOME/downloads
          sudo chown -R $USER:$USER $HOME/downloads
          sudo chmod -R 755 $HOME/downloads

      - name: Build OpenHands
        env:
          GITHUB_TOKEN: ${{ secrets.GITHUB_TOKEN }}
          LLM_MODEL: ${{ secrets.LLM_MODEL || 'gpt-4o' }}
          LLM_API_KEY: ${{ secrets.LLM_API_KEY || 'test-key' }}
          LLM_BASE_URL: ${{ secrets.LLM_BASE_URL }}
          INSTALL_DOCKER: 1
          RUNTIME: docker
          FRONTEND_PORT: 12000
          FRONTEND_HOST: 0.0.0.0
          BACKEND_HOST: 0.0.0.0
          BACKEND_PORT: 3000
          ENABLE_BROWSER: true
          INSTALL_PLAYWRIGHT: 1
        run: |
          # Fix poetry.lock file if needed
          echo "Fixing poetry.lock file if needed..."
          poetry lock

          # Build OpenHands using make build
          echo "Running make build..."
          make build

          # Install Chromium Headless Shell for Playwright (needed for pytest-playwright)
          echo "Installing Chromium Headless Shell for Playwright..."
          poetry run playwright install chromium-headless-shell

          # Verify Playwright browsers are installed (for e2e tests only)
          echo "Verifying Playwright browsers installation for e2e tests..."
          BROWSER_CHECK=$(poetry run python tests/e2e/check_playwright.py 2>/dev/null)

          if [ "$BROWSER_CHECK" != "chromium_found" ]; then
            echo "ERROR: Chromium browser not found or not working for e2e tests"
            echo "$BROWSER_CHECK"
            exit 1
          else
            echo "Playwright browsers are properly installed for e2e tests."
          fi

          # Docker runtime will handle workspace directory creation

          # Start the application using make run with custom parameters and reduced logging
          echo "Starting OpenHands using make run..."
          # Set environment variables to reduce logging verbosity
          export PYTHONUNBUFFERED=1
          export LOG_LEVEL=WARNING
          export UVICORN_LOG_LEVEL=warning
          export OPENHANDS_LOG_LEVEL=WARNING
          FRONTEND_PORT=12000 FRONTEND_HOST=0.0.0.0 BACKEND_HOST=0.0.0.0 make run > /tmp/openhands-e2e-test.log 2>&1 &

          # Store the PID of the make run process
          MAKE_PID=$!
          echo "OpenHands started with PID: $MAKE_PID"

          # Wait for the application to start
          echo "Waiting for OpenHands to start..."
          max_attempts=15
          attempt=1

          while [ $attempt -le $max_attempts ]; do
            echo "Checking if OpenHands is running (attempt $attempt of $max_attempts)..."

            # Check if the process is still running
            if ! ps -p $MAKE_PID > /dev/null; then
              echo "ERROR: OpenHands process has terminated unexpectedly"
              echo "Last 50 lines of the log:"
              tail -n 50 /tmp/openhands-e2e-test.log
              exit 1
            fi

            # Check if frontend port is open
            if nc -z localhost 12000; then
              # Verify we can get HTML content
              if curl -s http://localhost:12000 | grep -q "<html"; then
                echo "SUCCESS: OpenHands is running and serving HTML content on port 12000"
                break
              else
                echo "Port 12000 is open but not serving HTML content yet"
              fi
            else
              echo "Frontend port 12000 is not open yet"
            fi

            # Show log output on each attempt
            echo "Recent log output:"
            tail -n 20 /tmp/openhands-e2e-test.log

            # Wait before next attempt
            echo "Waiting 10 seconds before next check..."
            sleep 10
            attempt=$((attempt + 1))

            # Exit if we've reached the maximum number of attempts
            if [ $attempt -gt $max_attempts ]; then
              echo "ERROR: OpenHands failed to start after $max_attempts attempts"
              echo "Last 50 lines of the log:"
              tail -n 50 /tmp/openhands-e2e-test.log
              exit 1
            fi
          done

          # Final verification that the app is running
          if ! nc -z localhost 12000 || ! curl -s http://localhost:12000 | grep -q "<html"; then
            echo "ERROR: OpenHands is not running properly on port 12000"
            echo "Last 50 lines of the log:"
            tail -n 50 /tmp/openhands-e2e-test.log
            exit 1
          fi

          # Print success message
          echo "OpenHands is running successfully on port 12000"

      - name: Run end-to-end tests
        env:
          GITHUB_TOKEN: ${{ secrets.E2E_TEST_GITHUB_TOKEN }}
          LLM_MODEL: ${{ secrets.LLM_MODEL || 'gpt-4o' }}
          LLM_API_KEY: ${{ secrets.LLM_API_KEY || 'test-key' }}
          LLM_BASE_URL: ${{ secrets.LLM_BASE_URL }}
        run: |
          # Check if the application is running
          if ! nc -z localhost 12000; then
            echo "ERROR: OpenHands is not running on port 12000"
            echo "Last 50 lines of the log:"
            tail -n 50 /tmp/openhands-e2e-test.log
            exit 1
          fi

          # Run the tests with detailed output
          cd tests/e2e
          poetry run python -m pytest \
            test_settings.py::test_github_token_configuration \
            test_conversation.py::test_conversation_start \
<<<<<<< HEAD
            test_microagents.py::test_microagent_flarglebargle \
            test_microagents.py::test_microagent_kubernetes \
            -v --no-header --capture=no --timeout=600
=======
            test_browsing_catchphrase.py::test_browsing_catchphrase \
            -v --no-header --capture=no --timeout=900
>>>>>>> bef6b1af

      - name: Upload test results
        if: always()
        uses: actions/upload-artifact@v4
        with:
          name: playwright-report
          path: tests/e2e/test-results/
          retention-days: 30

      - name: Upload OpenHands logs
        if: always()
        uses: actions/upload-artifact@v4
        with:
          name: openhands-logs
          path: |
            /tmp/openhands-e2e-test.log
            /tmp/openhands-e2e-build.log
            /tmp/openhands-backend.log
            /tmp/openhands-frontend.log
            /tmp/backend-health-check.log
            /tmp/frontend-check.log
            /tmp/vite-config.log
            /tmp/makefile-contents.log
          retention-days: 30

      - name: Cleanup
        if: always()
        run: |
          # Stop OpenHands processes
          echo "Stopping OpenHands processes..."
          pkill -f "python -m openhands.server" || true
          pkill -f "npm run dev" || true
          pkill -f "make run" || true

          # Print process status for debugging
          echo "Checking if any OpenHands processes are still running:"
          ps aux | grep -E "openhands|npm run dev" || true<|MERGE_RESOLUTION|>--- conflicted
+++ resolved
@@ -186,14 +186,10 @@
           poetry run python -m pytest \
             test_settings.py::test_github_token_configuration \
             test_conversation.py::test_conversation_start \
-<<<<<<< HEAD
             test_microagents.py::test_microagent_flarglebargle \
             test_microagents.py::test_microagent_kubernetes \
-            -v --no-header --capture=no --timeout=600
-=======
             test_browsing_catchphrase.py::test_browsing_catchphrase \
             -v --no-header --capture=no --timeout=900
->>>>>>> bef6b1af
 
       - name: Upload test results
         if: always()
