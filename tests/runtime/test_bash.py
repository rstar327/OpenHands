--- conflicted
+++ resolved
@@ -140,31 +140,6 @@
         _close_test_runtime(runtime)
 
 
-<<<<<<< HEAD
-def test_bash_background_server(temp_dir, runtime_cls, run_as_openhands):
-    runtime, config = _load_runtime(temp_dir, runtime_cls, run_as_openhands)
-    server_port = 8081
-    try:
-        # Start the server, expect it to timeout (run in background manner)
-        action = CmdRunAction(f'python3 -m http.server {server_port} &')
-        obs = runtime.run_action(action)
-        logger.info(obs, extra={'msg_type': 'OBSERVATION'})
-        assert isinstance(obs, CmdOutputObservation)
-        assert obs.exit_code == 0  # Should not timeout since this runs in background
-
-        # Give the server a moment to be ready
-        time.sleep(1)
-
-        # Verify the server is running by curling it
-        curl_action = CmdRunAction(f'curl http://localhost:{server_port}')
-        curl_obs = runtime.run_action(curl_action)
-        logger.info(curl_obs, extra={'msg_type': 'OBSERVATION'})
-        assert isinstance(curl_obs, CmdOutputObservation)
-        assert curl_obs.exit_code == 0
-        # Check for content typical of python http.server directory listing
-        assert 'Directory listing for' in curl_obs.content
-
-=======
 def test_multiline_commands(temp_dir, runtime_cls):
     runtime, config = _load_runtime(temp_dir, runtime_cls)
     try:
@@ -199,52 +174,10 @@
             obs = _run_cmd_action(runtime, 'echo -e "a\\n\\n\\nz"')
             assert obs.exit_code == 0, 'The exit code should be 0.'
             assert '\n\n\n' in obs.content
->>>>>>> 3873d9f0
-    finally:
-        _close_test_runtime(runtime)
-
-
-<<<<<<< HEAD
-def test_multiline_commands(temp_dir, runtime_cls):
-    runtime, config = _load_runtime(temp_dir, runtime_cls)
-    try:
-        if is_windows():
-            # Windows PowerShell version using backticks for line continuation
-            obs = _run_cmd_action(runtime, 'Write-Output `\n "foo"')
-            assert obs.exit_code == 0, 'The exit code should be 0.'
-            assert 'foo' in obs.content
-
-            # test multiline output
-            obs = _run_cmd_action(runtime, 'Write-Output "hello`nworld"')
-            assert obs.exit_code == 0, 'The exit code should be 0.'
-            assert 'hello\nworld' in obs.content
-
-            # test whitespace
-            obs = _run_cmd_action(runtime, 'Write-Output "a`n`n`nz"')
-            assert obs.exit_code == 0, 'The exit code should be 0.'
-            assert '\n\n\n' in obs.content
-        else:
-            # Original Linux bash version
-            # single multiline command
-            obs = _run_cmd_action(runtime, 'echo \\\n -e "foo"')
-            assert obs.exit_code == 0, 'The exit code should be 0.'
-            assert 'foo' in obs.content
-
-            # test multiline echo
-            obs = _run_cmd_action(runtime, 'echo -e "hello\nworld"')
-            assert obs.exit_code == 0, 'The exit code should be 0.'
-            assert 'hello\nworld' in obs.content
-
-            # test whitespace
-            obs = _run_cmd_action(runtime, 'echo -e "a\\n\\n\\nz"')
-            assert obs.exit_code == 0, 'The exit code should be 0.'
-            assert '\n\n\n' in obs.content
-    finally:
-        _close_test_runtime(runtime)
-
-
-=======
->>>>>>> 3873d9f0
+    finally:
+        _close_test_runtime(runtime)
+
+
 @pytest.mark.skipif(
     is_windows(), reason='Test relies on Linux bash-specific complex commands'
 )
@@ -1163,7 +1096,6 @@
             )
             assert obs.content.strip() == '2'
             assert '[The command timed out after 2.5 seconds.' in obs.metadata.suffix
-<<<<<<< HEAD
 
             # Continue until completion
             for expected in ['3', '4', '5']:
@@ -1193,7 +1125,15 @@
             assert obs.metadata.prefix == ''
             assert '[The command timed out after 2.5 seconds.' in obs.metadata.suffix
 
-=======
+            # Continue watching output
+            action = CmdRunAction('')
+            action.set_hard_timeout(2.5)
+            obs = runtime.run_action(action)
+            assert (
+                '[Below is the output of the previous command.]' in obs.metadata.prefix
+            )
+            assert obs.content.strip() == '2'
+            assert '[The command timed out after 2.5 seconds.' in obs.metadata.suffix
 
             # Continue until completion
             for expected in ['3', '4', '5']:
@@ -1213,45 +1153,6 @@
             action = CmdRunAction('')
             obs = runtime.run_action(action)
             assert '[The command completed with exit code 0.]' in obs.metadata.suffix
-        else:
-            # Original Linux version
-            # Start a command that produces output slowly
-            action = CmdRunAction('for i in {1..5}; do echo $i; sleep 3; done')
-            action.set_hard_timeout(2.5)
-            obs = runtime.run_action(action)
-            assert obs.content.strip() == '1'
-            assert obs.metadata.prefix == ''
-            assert '[The command timed out after 2.5 seconds.' in obs.metadata.suffix
-
->>>>>>> 3873d9f0
-            # Continue watching output
-            action = CmdRunAction('')
-            action.set_hard_timeout(2.5)
-            obs = runtime.run_action(action)
-            assert (
-                '[Below is the output of the previous command.]' in obs.metadata.prefix
-            )
-            assert obs.content.strip() == '2'
-            assert '[The command timed out after 2.5 seconds.' in obs.metadata.suffix
-
-            # Continue until completion
-            for expected in ['3', '4', '5']:
-                action = CmdRunAction('')
-                action.set_hard_timeout(2.5)
-                obs = runtime.run_action(action)
-                assert (
-                    '[Below is the output of the previous command.]'
-                    in obs.metadata.prefix
-                )
-                assert obs.content.strip() == expected
-                assert (
-                    '[The command timed out after 2.5 seconds.' in obs.metadata.suffix
-                )
-
-            # Final empty command to complete
-            action = CmdRunAction('')
-            obs = runtime.run_action(action)
-            assert '[The command completed with exit code 0.]' in obs.metadata.suffix
     finally:
         _close_test_runtime(runtime)
 
