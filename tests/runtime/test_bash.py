"""Bash-related tests for the DockerRuntime, which connects to the ActionExecutor running in the sandbox."""

import os
import sys
import time
from pathlib import Path

import pytest
from conftest import (
    close_test_runtime,
    create_runtime_and_config,
)

from openhands.core.logger import openhands_logger as logger
from openhands.events.action import CmdRunAction
from openhands.events.observation import CmdOutputObservation, ErrorObservation
from openhands.runtime.impl.cli.cli_runtime import CLIRuntime
from openhands.runtime.impl.local.local_runtime import LocalRuntime
from openhands.runtime.utils.bash_constants import TIMEOUT_MESSAGE_TEMPLATE


def get_timeout_suffix(timeout_seconds):
    """Helper function to generate the expected timeout suffix."""
    return (
        f'[The command timed out after {timeout_seconds} seconds. '
        f'{TIMEOUT_MESSAGE_TEMPLATE}]'
    )


# ============================================================================================================================
# Bash-specific tests
# ============================================================================================================================


# Helper function to determine if running on Windows
def is_windows():
    return sys.platform == 'win32'


def _run_cmd_action(runtime, custom_command: str):
    action = CmdRunAction(command=custom_command)
    logger.info(action, extra={'msg_type': 'ACTION'})
    obs = runtime.run_action(action)
    assert isinstance(obs, (CmdOutputObservation, ErrorObservation))
    logger.info(obs, extra={'msg_type': 'OBSERVATION'})
    return obs


# Get platform-appropriate command
def get_platform_command(linux_cmd, windows_cmd):
    return windows_cmd if is_windows() else linux_cmd


def test_bash_server(temp_dir, runtime_cls, run_as_openhands):
    runtime, config = create_runtime_and_config(temp_dir, runtime_cls, run_as_openhands)
    try:
        # Use python -u for unbuffered output, potentially helping capture initial output on Windows
        action = CmdRunAction(command='python -u -m http.server 8081')
        action.set_hard_timeout(1)
        obs = runtime.run_action(action)
        logger.info(obs, extra={'msg_type': 'OBSERVATION'})
        assert isinstance(obs, CmdOutputObservation)
        assert obs.exit_code == -1
        assert 'Serving HTTP on' in obs.content

        if runtime_cls == CLIRuntime:
            assert '[The command timed out after 1.0 seconds.]' in obs.metadata.suffix
        else:
            assert get_timeout_suffix(1.0) in obs.metadata.suffix

        action = CmdRunAction(command='C-c', is_input=True)
        action.set_hard_timeout(30)
        obs_interrupt = runtime.run_action(action)
        logger.info(obs_interrupt, extra={'msg_type': 'OBSERVATION'})

        if runtime_cls == CLIRuntime:
            assert isinstance(obs_interrupt, ErrorObservation)
            assert (
                "CLIRuntime does not support interactive input from the agent (e.g., 'C-c'). The command 'C-c' was not sent to any process."
                in obs_interrupt.content
            )
            assert obs_interrupt.error_id == 'AGENT_ERROR$BAD_ACTION'
        else:
            assert isinstance(obs_interrupt, CmdOutputObservation)
            assert obs_interrupt.exit_code == 0
            if not is_windows():
                # Linux/macOS behavior
                assert 'Keyboard interrupt received, exiting.' in obs_interrupt.content
                assert (
                    config.workspace_mount_path_in_sandbox
                    in obs_interrupt.metadata.working_dir
                )

        # Verify the server is actually stopped by trying to start another one
        # on the same port (regardless of OS)
        action = CmdRunAction(command='ls')
        action.set_hard_timeout(1)
        obs = runtime.run_action(action)
        logger.info(obs, extra={'msg_type': 'OBSERVATION'})
        assert isinstance(obs, CmdOutputObservation)
        assert obs.exit_code == 0
        # Check that the interrupt message is NOT present in subsequent output
        assert 'Keyboard interrupt received, exiting.' not in obs.content
        # Check working directory remains correct after interrupt handling
        if runtime_cls == CLIRuntime:
            # For CLIRuntime, working_dir is the absolute host path
            assert obs.metadata.working_dir == config.workspace_base
        else:
            # For other runtimes (e.g., Docker), it's relative to or contains the sandbox path
            assert config.workspace_mount_path_in_sandbox in obs.metadata.working_dir

        # run it again!
        action = CmdRunAction(command='python -u -m http.server 8081')
        action.set_hard_timeout(1)
        obs = runtime.run_action(action)
        logger.info(obs, extra={'msg_type': 'OBSERVATION'})
        assert isinstance(obs, CmdOutputObservation)
        assert obs.exit_code == -1
        assert 'Serving HTTP on' in obs.content

    finally:
        close_test_runtime(runtime)


def test_bash_background_server(temp_dir, runtime_cls, run_as_openhands):
    runtime, _ = create_runtime_and_config(temp_dir, runtime_cls, run_as_openhands)
    server_port = 8081
    try:
        # Start the server, expect it to timeout (run in background manner)
        action = CmdRunAction(f'python3 -m http.server {server_port} &')
        obs = runtime.run_action(action)
        logger.info(obs, extra={'msg_type': 'OBSERVATION'})
        assert isinstance(obs, CmdOutputObservation)

        if runtime_cls == CLIRuntime:
            # The '&' does not detach cleanly; the PTY session remains active.
            # the main cmd ends, then the server may receive SIGHUP.
            assert obs.exit_code == 0

            # Give the server a moment to be ready
            time.sleep(1)

            # `curl --fail` exits non-zero if connection fails or server returns an error.
            # Use a short connect timeout as the server is expected to be down.
            curl_action = CmdRunAction(
                f'curl --fail --connect-timeout 1 http://localhost:{server_port}'
            )
            curl_obs = runtime.run_action(curl_action)
            logger.info(curl_obs, extra={'msg_type': 'OBSERVATION'})
            assert isinstance(curl_obs, CmdOutputObservation)
            assert curl_obs.exit_code != 0

            # Confirm with pkill (CLIRuntime is assumed non-Windows here).
            # pkill returns 1 if no processes were matched.
            kill_action = CmdRunAction('pkill -f "http.server"')
            kill_obs = runtime.run_action(kill_action)
            logger.info(kill_obs, extra={'msg_type': 'OBSERVATION'})
            assert isinstance(kill_obs, CmdOutputObservation)
            # For CLIRuntime, bash -c "cmd &" exits quickly, orphaning "cmd".
            # CLIRuntime's timeout tries to kill the already-exited bash -c.
            # The orphaned http.server continues running.
            # So, pkill should find and kill the server.
            assert kill_obs.exit_code == 0
        else:
            assert obs.exit_code == 0

            # Give the server a moment to be ready
            time.sleep(1)

            # Verify the server is running by curling it
            if is_windows():
                curl_action = CmdRunAction(
                    f'Invoke-WebRequest -Uri http://localhost:{server_port} -UseBasicParsing | Select-Object -ExpandProperty Content'
                )
            else:
                curl_action = CmdRunAction(f'curl http://localhost:{server_port}')
            curl_obs = runtime.run_action(curl_action)
            logger.info(curl_obs, extra={'msg_type': 'OBSERVATION'})
            assert isinstance(curl_obs, CmdOutputObservation)
            assert curl_obs.exit_code == 0
            # Check for content typical of python http.server directory listing
            assert 'Directory listing for' in curl_obs.content

            # Kill the server
            if is_windows():
                # This assumes PowerShell context if LocalRuntime is used on Windows.
                kill_action = CmdRunAction('Get-Job | Stop-Job')
            else:
                kill_action = CmdRunAction('pkill -f "http.server"')
            kill_obs = runtime.run_action(kill_action)
            logger.info(kill_obs, extra={'msg_type': 'OBSERVATION'})
            assert isinstance(kill_obs, CmdOutputObservation)
            assert kill_obs.exit_code == 0

    finally:
        close_test_runtime(runtime)


def test_multiline_commands(reusable_runtime):
    if is_windows():
        # Windows PowerShell version using backticks for line continuation
        obs = _run_cmd_action(reusable_runtime, 'Write-Output `\n "foo"')
        assert obs.exit_code == 0, 'The exit code should be 0.'
        assert 'foo' in obs.content

        # test multiline output
        obs = _run_cmd_action(reusable_runtime, 'Write-Output "hello`nworld"')
        assert obs.exit_code == 0, 'The exit code should be 0.'
        assert 'hello\nworld' in obs.content

        # test whitespace
        obs = _run_cmd_action(reusable_runtime, 'Write-Output "a`n`n`nz"')
        assert obs.exit_code == 0, 'The exit code should be 0.'
        assert '\n\n\n' in obs.content
    else:
        # Original Linux bash version
        # single multiline command
        obs = _run_cmd_action(reusable_runtime, 'echo \\\n -e "foo"')
        logger.info(f'TRACE:test_bash_test_multiline_commands:{obs}')
        assert obs.exit_code == 0, 'The exit code should be 0.'
        assert 'foo' in obs.content

        # test multiline echo
        obs = _run_cmd_action(reusable_runtime, 'echo -e "hello\nworld"')
        assert obs.exit_code == 0, 'The exit code should be 0.'
        assert 'hello\nworld' in obs.content

        # test whitespace
        obs = _run_cmd_action(reusable_runtime, 'echo -e "a\\n\\n\\nz"')
        assert obs.exit_code == 0, 'The exit code should be 0.'
        assert '\n\n\n' in obs.content


@pytest.mark.skipif(
    is_windows(), reason='Test relies on Linux bash-specific complex commands'
)
def test_complex_commands(reusable_runtime):
    cmd = """count=0; tries=0; while [ $count -lt 3 ]; do result=$(echo "Heads"); tries=$((tries+1)); echo "Flip $tries: $result"; if [ "$result" = "Heads" ]; then count=$((count+1)); else count=0; fi; done; echo "Got 3 heads in a row after $tries flips!";"""
    obs = _run_cmd_action(reusable_runtime, cmd)
    logger.info(obs, extra={'msg_type': 'OBSERVATION'})
    assert obs.exit_code == 0, 'The exit code should be 0.'
    assert 'Got 3 heads in a row after 3 flips!' in obs.content


def test_no_ps2_in_output(reusable_runtime):
    """Test that the PS2 sign is not added to the output of a multiline command."""
    if is_windows():
        obs = _run_cmd_action(reusable_runtime, 'Write-Output "hello`nworld"')
    else:
        obs = _run_cmd_action(reusable_runtime, 'echo -e "hello\nworld"')
    assert obs.exit_code == 0, 'The exit code should be 0.'

    assert 'hello\nworld' in obs.content
    assert '>' not in obs.content


@pytest.mark.skipif(
    is_windows(), reason='Test uses Linux-specific bash loops and sed commands'
)
def test_multiline_command_loop(temp_dir, runtime_cls):
    # https://github.com/All-Hands-AI/OpenHands/issues/3143
    init_cmd = """mkdir -p _modules && \
for month in {01..04}; do
    for day in {01..05}; do
        touch "_modules/2024-${month}-${day}-sample.md"
    done
done && echo "created files"
"""
    follow_up_cmd = """for file in _modules/*.md; do
    new_date=$(echo $file | sed -E 's/2024-(01|02|03|04)-/2024-/;s/2024-01/2024-08/;s/2024-02/2024-09/;s/2024-03/2024-10/;s/2024-04/2024-11/')
    mv "$file" "$new_date"
done && echo "success"
"""
    runtime, _ = create_runtime_and_config(temp_dir, runtime_cls)
    try:
        obs = _run_cmd_action(runtime, init_cmd)
        assert obs.exit_code == 0, 'The exit code should be 0.'
        assert 'created files' in obs.content

        obs = _run_cmd_action(runtime, follow_up_cmd)
        assert obs.exit_code == 0, 'The exit code should be 0.'
        assert 'success' in obs.content
    finally:
        close_test_runtime(runtime)


@pytest.mark.skipif(
    os.getenv('TEST_RUNTIME') == 'cli',
    reason='CLIRuntime uses bash -c which handles newline-separated commands. This test expects rejection. See test_cliruntime_multiple_newline_commands.',
)
def test_multiple_multiline_commands(reusable_runtime):
    if is_windows():
        cmds = [
            'Get-ChildItem',
            'Write-Output "hello`nworld"',
            """Write-Output "hello it's me\"""",
            """Write-Output `
    ('hello ' + `
    'world')""",
            """Write-Output 'hello\nworld\nare\nyou\nthere?'""",
            """Write-Output 'hello\nworld\nare\nyou\n\nthere?'""",
            """Write-Output 'hello\nworld "'""",  # Escape the trailing double quote
        ]
    else:
        cmds = [
            'ls -l',
            'echo -e "hello\nworld"',
            """echo -e "hello it's me\"""",
            """echo \\
    -e 'hello' \\
    world""",
            """echo -e 'hello\\nworld\\nare\\nyou\\nthere?'""",
            """echo -e 'hello\nworld\nare\nyou\n\nthere?'""",
            """echo -e 'hello\nworld "'""",
        ]
    joined_cmds = '\n'.join(cmds)

    # First test that running multiple commands at once fails
    obs = _run_cmd_action(reusable_runtime, joined_cmds)
    assert isinstance(obs, ErrorObservation)
    assert 'Cannot execute multiple commands at once' in obs.content

    # Now run each command individually and verify they work
    results = []
    for cmd in cmds:
        obs = _run_cmd_action(reusable_runtime, cmd)
        assert isinstance(obs, CmdOutputObservation)
        assert obs.exit_code == 0
        results.append(obs.content)

    # Verify all expected outputs are present
    if is_windows():
        assert '.git_config' in results[0]  # Get-ChildItem
    else:
        assert 'total 0' in results[0]  # ls -l
    assert 'hello\nworld' in results[1]  # echo -e "hello\nworld"
    assert "hello it's me" in results[2]  # echo -e "hello it\'s me"
    assert 'hello world' in results[3]  # echo -e 'hello' world
    assert (
        'hello\nworld\nare\nyou\nthere?' in results[4]
    )  # echo -e 'hello\nworld\nare\nyou\nthere?'
    assert (
        'hello\nworld\nare\nyou\n\nthere?' in results[5]
    )  # echo -e with literal newlines
    assert 'hello\nworld "' in results[6]  # echo -e with quote


def test_cliruntime_multiple_newline_commands(temp_dir, run_as_openhands):
    # This test is specific to CLIRuntime
    runtime_cls = CLIRuntime
    if is_windows():
        # Minimal check for Windows if CLIRuntime were to support it robustly with PowerShell for this.
        # For now, this test primarily targets the bash -c behavior on non-Windows.
        pytest.skip(
            'CLIRuntime newline command test primarily for non-Windows bash behavior'
        )
        # cmds = [
        #     'Get-ChildItem -Name .git_config', # Simpler command
        #     'Write-Output "hello`nworld"'
        # ]
        # expected_outputs = ['.git_config', 'hello\nworld']
    else:
        cmds = [
            'echo "hello"',  # A command that will always work
            'echo -e "hello\nworld"',
            """echo -e "hello it's me\"""",
        ]
        expected_outputs = [
            'hello',  # Simple string output
            'hello\nworld',
            "hello it's me",
        ]  # Simplified expectations
    joined_cmds = '\n'.join(cmds)

    runtime, _ = create_runtime_and_config(temp_dir, runtime_cls, run_as_openhands)
    try:
        obs = _run_cmd_action(runtime, joined_cmds)
        assert isinstance(obs, CmdOutputObservation)
        assert obs.exit_code == 0
        # Check that parts of each command's expected output are present
        for expected_part in expected_outputs:
            assert expected_part in obs.content
    finally:
        close_test_runtime(runtime)


def test_cmd_run(reusable_runtime, reusable_config, run_as_openhands, runtime_cls):
    if is_windows():
        # Windows PowerShell version
        obs = _run_cmd_action(
            reusable_runtime,
            f'Get-ChildItem -Path {reusable_config.workspace_mount_path_in_sandbox}',
        )
        assert obs.exit_code == 0

        obs = _run_cmd_action(reusable_runtime, 'Get-ChildItem')
        assert obs.exit_code == 0

        obs = _run_cmd_action(
            reusable_runtime, 'New-Item -ItemType Directory -Path test'
        )
        assert obs.exit_code == 0

        obs = _run_cmd_action(reusable_runtime, 'Get-ChildItem')
        assert obs.exit_code == 0
        assert 'test' in obs.content

        obs = _run_cmd_action(
            reusable_runtime, 'New-Item -ItemType File -Path test/foo.txt'
        )
        assert obs.exit_code == 0

        obs = _run_cmd_action(reusable_runtime, 'Get-ChildItem test')
        assert obs.exit_code == 0
        assert 'foo.txt' in obs.content

        # clean up
        _run_cmd_action(reusable_runtime, 'Remove-Item -Recurse -Force test')
        assert obs.exit_code == 0
    else:
        # Unix version
        obs = _run_cmd_action(
            reusable_runtime, f'ls -l {reusable_config.workspace_mount_path_in_sandbox}'
        )
        assert obs.exit_code == 0

        obs = _run_cmd_action(reusable_runtime, 'ls -l')
        assert obs.exit_code == 0
        assert 'total 0' in obs.content

        obs = _run_cmd_action(reusable_runtime, 'mkdir test')
        assert obs.exit_code == 0

<<<<<<< HEAD
        obs = _run_cmd_action(reusable_runtime, 'ls -l')
        assert obs.exit_code == 0
        if (
            run_as_openhands
            and runtime_cls != CLIRuntime
            and runtime_cls != LocalRuntime
        ):
            assert 'openhands' in obs.content
        elif runtime_cls == LocalRuntime or runtime_cls == CLIRuntime:
            assert 'root' not in obs.content and 'openhands' not in obs.content
        else:
            assert 'root' in obs.content
        assert 'test' in obs.content
=======
            obs = _run_cmd_action(runtime, 'ls -l')
            assert obs.exit_code == 0
            if (
                run_as_openhands
                and runtime_cls != CLIRuntime
                and runtime_cls != LocalRuntime
            ):
                assert 'openhands' in obs.content
            elif runtime_cls == LocalRuntime or runtime_cls == CLIRuntime:
                # For CLI and Local runtimes, the user depends on the actual environment
                # In CI it might be a non-root user, in cloud environments it might be root
                # We just check that the command succeeded and the directory was created
                pass  # Skip user-specific assertions for environment independence
            else:
                assert 'root' in obs.content
            assert 'test' in obs.content
>>>>>>> 002e12a0

        obs = _run_cmd_action(reusable_runtime, 'touch test/foo.txt')
        assert obs.exit_code == 0

        obs = _run_cmd_action(reusable_runtime, 'ls -l test')
        assert obs.exit_code == 0
        assert 'foo.txt' in obs.content

        # clean up: this is needed, since CI will not be
        # run as root, and this test may leave a file
        # owned by root
        _run_cmd_action(reusable_runtime, 'rm -rf test')
        assert obs.exit_code == 0


@pytest.mark.skipif(
    sys.platform != 'win32' and os.getenv('TEST_RUNTIME') == 'cli',
    reason='CLIRuntime runs as the host user, so ~ is the host home. This test assumes a sandboxed user.',
)
def test_run_as_user_correct_home_dir(temp_dir, runtime_cls, run_as_openhands):
    runtime, _ = create_runtime_and_config(temp_dir, runtime_cls, run_as_openhands)
    try:
        if is_windows():
            # Windows PowerShell version
            obs = _run_cmd_action(runtime, 'cd $HOME && Get-Location')
            assert obs.exit_code == 0
            # Check for Windows-style home paths
            if runtime_cls == LocalRuntime:
                assert (
                    os.getenv('USERPROFILE') in obs.content
                    or os.getenv('HOME') in obs.content
                )
            # For non-local runtime, we are less concerned with precise paths
        else:
            # Original Linux version
            obs = _run_cmd_action(runtime, 'cd ~ && pwd')
            assert obs.exit_code == 0
            if runtime_cls == LocalRuntime:
                assert os.getenv('HOME') in obs.content
            elif run_as_openhands:
                assert '/home/openhands' in obs.content
            else:
                assert '/root' in obs.content
    finally:
        close_test_runtime(runtime)


def test_multi_cmd_run_in_single_line(reusable_runtime, reusable_config):
    if is_windows():
        # Windows PowerShell version using semicolon
        obs = _run_cmd_action(reusable_runtime, 'Get-Location && Get-ChildItem')
        assert obs.exit_code == 0
        assert str(reusable_config.workspace_mount_path_in_sandbox) in obs.content
        assert '.git_config' in obs.content
    else:
        # Original Linux version using &&
        obs = _run_cmd_action(reusable_runtime, 'pwd && ls -l')
        assert obs.exit_code == 0
        assert reusable_config.workspace_mount_path_in_sandbox in obs.content
        assert 'total 0' in obs.content


def test_stateful_cmd(temp_dir, runtime_cls):
    runtime, config = create_runtime_and_config(temp_dir, runtime_cls)
    try:
        if is_windows():
            # Windows PowerShell version
            obs = _run_cmd_action(
                runtime, 'New-Item -ItemType Directory -Path test -Force'
            )
            assert obs.exit_code == 0, 'The exit code should be 0.'

            obs = _run_cmd_action(runtime, 'Set-Location test')
            assert obs.exit_code == 0, 'The exit code should be 0.'

            obs = _run_cmd_action(runtime, 'Get-Location')
            assert obs.exit_code == 0, 'The exit code should be 0.'
            # Account for both forward and backward slashes in path
            norm_path = config.workspace_mount_path_in_sandbox.replace(
                '\\', '/'
            ).replace('//', '/')
            test_path = f'{norm_path}/test'.replace('//', '/')
            assert test_path in obs.content.replace('\\', '/')
        else:
            # Original Linux version
            obs = _run_cmd_action(runtime, 'mkdir -p test')
            assert obs.exit_code == 0, 'The exit code should be 0.'

            if runtime_cls == CLIRuntime:
                # For CLIRuntime, test CWD change and command execution within a single action
                # as CWD is enforced in the workspace.
                obs = _run_cmd_action(runtime, 'cd test && pwd')
            else:
                # For other runtimes, test stateful CWD change across actions
                obs = _run_cmd_action(runtime, 'cd test')
                assert obs.exit_code == 0, 'The exit code should be 0 for cd test.'
                obs = _run_cmd_action(runtime, 'pwd')

            assert obs.exit_code == 0, (
                'The exit code for the pwd command (or combined command) should be 0.'
            )
            assert (
                f'{config.workspace_mount_path_in_sandbox}/test' in obs.content.strip()
            )
    finally:
        close_test_runtime(runtime)


def test_failed_cmd(reusable_runtime):
    obs = _run_cmd_action(reusable_runtime, 'non_existing_command')
    logger.info(f'TRACE:test_failed_cmd:{obs}')
    assert obs.exit_code != 0, 'The exit code should not be 0 for a failed command.'


def _create_test_file(host_temp_dir):
    # Single file
    with open(os.path.join(host_temp_dir, 'test_file.txt'), 'w') as f:
        f.write('Hello, World!')


def test_copy_single_file(temp_dir, runtime_cls):
    runtime, config = create_runtime_and_config(temp_dir, runtime_cls)
    try:
        sandbox_dir = config.workspace_mount_path_in_sandbox
        sandbox_file = os.path.join(sandbox_dir, 'test_file.txt')
        _create_test_file(temp_dir)
        runtime.copy_to(os.path.join(temp_dir, 'test_file.txt'), sandbox_dir)

        if is_windows():
            obs = _run_cmd_action(runtime, f'Get-ChildItem -Path {sandbox_dir}')
            assert obs.exit_code == 0
            assert 'test_file.txt' in obs.content

            obs = _run_cmd_action(runtime, f'Get-Content {sandbox_file}')
            assert obs.exit_code == 0
            assert 'Hello, World!' in obs.content
        else:
            obs = _run_cmd_action(runtime, f'ls -alh {sandbox_dir}')
            assert obs.exit_code == 0
            assert 'test_file.txt' in obs.content

            obs = _run_cmd_action(runtime, f'cat {sandbox_file}')
            assert obs.exit_code == 0
            assert 'Hello, World!' in obs.content
    finally:
        close_test_runtime(runtime)


def _create_host_test_dir_with_files(test_dir):
    logger.debug(f'creating `{test_dir}`')
    if not os.path.isdir(test_dir):
        os.makedirs(test_dir, exist_ok=True)
    logger.debug('creating test files in `test_dir`')
    with open(os.path.join(test_dir, 'file1.txt'), 'w') as f:
        f.write('File 1 content')
    with open(os.path.join(test_dir, 'file2.txt'), 'w') as f:
        f.write('File 2 content')


def test_copy_directory_recursively(temp_dir, runtime_cls):
    runtime, config = create_runtime_and_config(temp_dir, runtime_cls)

    sandbox_dir = config.workspace_mount_path_in_sandbox
    try:
        temp_dir_copy = os.path.join(temp_dir, 'test_dir')
        # We need a separate directory, since temp_dir is mounted to /workspace
        _create_host_test_dir_with_files(temp_dir_copy)

        runtime.copy_to(temp_dir_copy, sandbox_dir, recursive=True)

        if is_windows():
            obs = _run_cmd_action(runtime, f'Get-ChildItem -Path {sandbox_dir}')
            assert obs.exit_code == 0
            assert 'test_dir' in obs.content
            assert 'file1.txt' not in obs.content
            assert 'file2.txt' not in obs.content

            obs = _run_cmd_action(
                runtime, f'Get-ChildItem -Path {sandbox_dir}/test_dir'
            )
            assert obs.exit_code == 0
            assert 'file1.txt' in obs.content
            assert 'file2.txt' in obs.content

            obs = _run_cmd_action(
                runtime, f'Get-Content {sandbox_dir}/test_dir/file1.txt'
            )
            assert obs.exit_code == 0
            assert 'File 1 content' in obs.content
        else:
            obs = _run_cmd_action(runtime, f'ls -alh {sandbox_dir}')
            assert obs.exit_code == 0
            assert 'test_dir' in obs.content
            assert 'file1.txt' not in obs.content
            assert 'file2.txt' not in obs.content

            obs = _run_cmd_action(runtime, f'ls -alh {sandbox_dir}/test_dir')
            assert obs.exit_code == 0
            assert 'file1.txt' in obs.content
            assert 'file2.txt' in obs.content

            obs = _run_cmd_action(runtime, f'cat {sandbox_dir}/test_dir/file1.txt')
            assert obs.exit_code == 0
            assert 'File 1 content' in obs.content
    finally:
        close_test_runtime(runtime)


def test_copy_to_non_existent_directory(temp_dir, runtime_cls):
    runtime, config = create_runtime_and_config(temp_dir, runtime_cls)
    try:
        sandbox_dir = config.workspace_mount_path_in_sandbox
        _create_test_file(temp_dir)
        runtime.copy_to(
            os.path.join(temp_dir, 'test_file.txt'), f'{sandbox_dir}/new_dir'
        )

        obs = _run_cmd_action(runtime, f'cat {sandbox_dir}/new_dir/test_file.txt')
        assert obs.exit_code == 0
        assert 'Hello, World!' in obs.content
    finally:
        close_test_runtime(runtime)


def test_overwrite_existing_file(temp_dir, runtime_cls):
    runtime, config = create_runtime_and_config(temp_dir, runtime_cls)
    try:
        sandbox_dir = config.workspace_mount_path_in_sandbox
        sandbox_file = os.path.join(sandbox_dir, 'test_file.txt')

        if is_windows():
            # Check initial state
            obs = _run_cmd_action(runtime, f'Get-ChildItem -Path {sandbox_dir}')
            assert obs.exit_code == 0
            assert 'test_file.txt' not in obs.content

            # Create an empty file
            obs = _run_cmd_action(
                runtime, f'New-Item -ItemType File -Path {sandbox_file} -Force'
            )
            assert obs.exit_code == 0

            # Verify file exists and is empty
            obs = _run_cmd_action(runtime, f'Get-ChildItem -Path {sandbox_dir}')
            assert obs.exit_code == 0
            assert 'test_file.txt' in obs.content

            obs = _run_cmd_action(runtime, f'Get-Content {sandbox_file}')
            assert obs.exit_code == 0
            assert obs.content.strip() == ''  # Empty file
            assert 'Hello, World!' not in obs.content

            # Create host file and copy to overwrite
            _create_test_file(temp_dir)
            runtime.copy_to(os.path.join(temp_dir, 'test_file.txt'), sandbox_dir)

            # Verify file content is overwritten
            obs = _run_cmd_action(runtime, f'Get-Content {sandbox_file}')
            assert obs.exit_code == 0
            assert 'Hello, World!' in obs.content
        else:
            # Original Linux version
            obs = _run_cmd_action(runtime, f'ls -alh {sandbox_dir}')
            assert obs.exit_code == 0
            assert 'test_file.txt' not in obs.content  # Check initial state

            obs = _run_cmd_action(runtime, f'touch {sandbox_file}')
            assert obs.exit_code == 0

            obs = _run_cmd_action(runtime, f'ls -alh {sandbox_dir}')
            assert obs.exit_code == 0
            assert 'test_file.txt' in obs.content

            obs = _run_cmd_action(runtime, f'cat {sandbox_file}')
            assert obs.exit_code == 0
            assert obs.content.strip() == ''  # Empty file
            assert 'Hello, World!' not in obs.content

            _create_test_file(temp_dir)
            runtime.copy_to(os.path.join(temp_dir, 'test_file.txt'), sandbox_dir)

            obs = _run_cmd_action(runtime, f'cat {sandbox_file}')
            assert obs.exit_code == 0
            assert 'Hello, World!' in obs.content
    finally:
        close_test_runtime(runtime)


def test_copy_non_existent_file(temp_dir, runtime_cls):
    runtime, config = create_runtime_and_config(temp_dir, runtime_cls)
    try:
        sandbox_dir = config.workspace_mount_path_in_sandbox
        with pytest.raises(FileNotFoundError):
            runtime.copy_to(
                os.path.join(sandbox_dir, 'non_existent_file.txt'),
                f'{sandbox_dir}/should_not_exist.txt',
            )

        obs = _run_cmd_action(runtime, f'ls {sandbox_dir}/should_not_exist.txt')
        assert obs.exit_code != 0  # File should not exist
    finally:
        close_test_runtime(runtime)


def test_copy_from_directory(temp_dir, runtime_cls):
    runtime, config = create_runtime_and_config(temp_dir, runtime_cls)
    sandbox_dir = config.workspace_mount_path_in_sandbox
    try:
        temp_dir_copy = os.path.join(temp_dir, 'test_dir')
        # We need a separate directory, since temp_dir is mounted to /workspace
        _create_host_test_dir_with_files(temp_dir_copy)

        # Initial state
        runtime.copy_to(temp_dir_copy, sandbox_dir, recursive=True)

        path_to_copy_from = f'{sandbox_dir}/test_dir'
        result = runtime.copy_from(path=path_to_copy_from)

        # Result is returned as a path
        assert isinstance(result, Path)

        if result.exists() and not is_windows():
            result.unlink()
    finally:
        close_test_runtime(runtime)


@pytest.mark.skipif(
    is_windows(), reason='Test uses Linux-specific file permissions and sudo commands'
)
def test_git_operation(temp_dir, runtime_cls):
    # do not mount workspace, since workspace mount by tests will be owned by root
    # while the user_id we get via os.getuid() is different from root
    # which causes permission issues
    runtime, config = create_runtime_and_config(
        temp_dir=temp_dir,
        use_workspace=False,
        runtime_cls=runtime_cls,
        # Need to use non-root user to expose issues
        run_as_openhands=True,
    )
    # this will happen if permission of runtime is not properly configured
    # fatal: detected dubious ownership in repository at config.workspace_mount_path_in_sandbox
    try:
        if runtime_cls != LocalRuntime and runtime_cls != CLIRuntime:
            # on local machine, permissionless sudo will probably not be available
            obs = _run_cmd_action(runtime, 'sudo chown -R openhands:root .')
            assert obs.exit_code == 0

        # check the ownership of the current directory
        obs = _run_cmd_action(runtime, 'ls -alh .')
        assert obs.exit_code == 0
        # drwx--S--- 2 openhands root   64 Aug  7 23:32 .
        # drwxr-xr-x 1 root      root 4.0K Aug  7 23:33 ..
        for line in obs.content.split('\n'):
            if runtime_cls == LocalRuntime or runtime_cls == CLIRuntime:
                continue  # skip these checks

            if ' ..' in line:
                # parent directory should be owned by root
                assert 'root' in line
                assert 'openhands' not in line
            elif ' .' in line:
                # current directory should be owned by openhands
                # and its group should be root
                assert 'openhands' in line
                assert 'root' in line

        # make sure all git operations are allowed
        obs = _run_cmd_action(runtime, 'git init')
        assert obs.exit_code == 0

        # create a file
        obs = _run_cmd_action(runtime, 'echo "hello" > test_file.txt')
        assert obs.exit_code == 0

        if runtime_cls == LocalRuntime or runtime_cls == CLIRuntime:
            # set git config author in CI only, not on local machine
            logger.info('Setting git config author')
            obs = _run_cmd_action(
                runtime,
                'git config user.name "openhands" && git config user.email "openhands@all-hands.dev"',
            )
            assert obs.exit_code == 0

            # Set up git config - list current settings (should be empty or just what was set)
            obs = _run_cmd_action(runtime, 'git config --list')
            assert obs.exit_code == 0

        # git add
        obs = _run_cmd_action(runtime, 'git add test_file.txt')
        assert obs.exit_code == 0

        # git diff
        obs = _run_cmd_action(runtime, 'git diff --no-color --cached')
        assert obs.exit_code == 0
        assert 'b/test_file.txt' in obs.content
        assert '+hello' in obs.content

        # git commit
        obs = _run_cmd_action(runtime, 'git commit -m "test commit"')
        assert obs.exit_code == 0
    finally:
        close_test_runtime(runtime)


def test_python_version(temp_dir, runtime_cls, run_as_openhands):
    runtime, config = create_runtime_and_config(temp_dir, runtime_cls, run_as_openhands)
    try:
        obs = runtime.run_action(CmdRunAction(command='python --version'))

        assert isinstance(obs, CmdOutputObservation), (
            'The observation should be a CmdOutputObservation.'
        )
        assert obs.exit_code == 0, 'The exit code should be 0.'
        assert 'Python 3' in obs.content, 'The output should contain "Python 3".'
    finally:
        close_test_runtime(runtime)


def test_pwd_property(temp_dir, runtime_cls, run_as_openhands):
    runtime, config = create_runtime_and_config(temp_dir, runtime_cls, run_as_openhands)
    try:
        # Create a subdirectory and verify pwd updates
        obs = _run_cmd_action(runtime, 'mkdir -p random_dir')
        assert obs.exit_code == 0

        obs = _run_cmd_action(runtime, 'cd random_dir && pwd')
        assert obs.exit_code == 0
        assert 'random_dir' in obs.content
    finally:
        close_test_runtime(runtime)


def test_basic_command(temp_dir, runtime_cls, run_as_openhands):
    runtime, config = create_runtime_and_config(temp_dir, runtime_cls, run_as_openhands)
    try:
        if is_windows():
            # Test simple command
            obs = _run_cmd_action(runtime, "Write-Output 'hello world'")
            assert 'hello world' in obs.content
            assert obs.exit_code == 0

            # Test command with error
            obs = _run_cmd_action(runtime, 'nonexistent_command')
            assert obs.exit_code != 0
            assert 'not recognized' in obs.content or 'command not found' in obs.content

            # Test command with special characters
            obs = _run_cmd_action(
                runtime, 'Write-Output "hello   world    with`nspecial  chars"'
            )
            assert 'hello   world    with\nspecial  chars' in obs.content
            assert obs.exit_code == 0

            # Test multiple commands in sequence
            obs = _run_cmd_action(
                runtime,
                'Write-Output "first" && Write-Output "second" && Write-Output "third"',
            )
            assert 'first' in obs.content
            assert 'second' in obs.content
            assert 'third' in obs.content
            assert obs.exit_code == 0
        else:
            # Original Linux version
            # Test simple command
            obs = _run_cmd_action(runtime, "echo 'hello world'")
            assert 'hello world' in obs.content
            assert obs.exit_code == 0

            # Test command with error
            obs = _run_cmd_action(runtime, 'nonexistent_command')
            assert obs.exit_code == 127
            assert 'nonexistent_command: command not found' in obs.content

            # Test command with special characters
            obs = _run_cmd_action(
                runtime, "echo 'hello   world    with\nspecial  chars'"
            )
            assert 'hello   world    with\nspecial  chars' in obs.content
            assert obs.exit_code == 0

            # Test multiple commands in sequence
            obs = _run_cmd_action(
                runtime, 'echo "first" && echo "second" && echo "third"'
            )
            assert 'first' in obs.content
            assert 'second' in obs.content
            assert 'third' in obs.content
            assert obs.exit_code == 0
    finally:
        close_test_runtime(runtime)


@pytest.mark.skipif(
    is_windows(), reason='Powershell does not support interactive commands'
)
@pytest.mark.skipif(
    os.getenv('TEST_RUNTIME') == 'cli',
    reason='CLIRuntime does not support interactive commands from the agent.',
)
def test_interactive_command(temp_dir, runtime_cls, run_as_openhands):
    runtime, config = create_runtime_and_config(
        temp_dir,
        runtime_cls,
        run_as_openhands,
        runtime_startup_env_vars={'NO_CHANGE_TIMEOUT_SECONDS': '1'},
    )
    try:
        # Test interactive command
        action = CmdRunAction('read -p "Enter name: " name && echo "Hello $name"')
        obs = runtime.run_action(action)
        logger.info(obs, extra={'msg_type': 'OBSERVATION'})
        # This should trigger SOFT timeout, so no need to set hard timeout
        assert 'Enter name:' in obs.content
        assert '[The command has no new output after 1 seconds.' in obs.metadata.suffix

        action = CmdRunAction('John', is_input=True)
        obs = runtime.run_action(action)
        logger.info(obs, extra={'msg_type': 'OBSERVATION'})
        assert 'Hello John' in obs.content
        assert '[The command completed with exit code 0.]' in obs.metadata.suffix

        # Test multiline command input with here document
        action = CmdRunAction("""cat << EOF
line 1
line 2
EOF""")
        obs = runtime.run_action(action)
        assert 'line 1\nline 2' in obs.content
        logger.info(obs, extra={'msg_type': 'OBSERVATION'})
        assert '[The command completed with exit code 0.]' in obs.metadata.suffix
        assert obs.exit_code == 0
    finally:
        close_test_runtime(runtime)


@pytest.mark.skipif(
    is_windows(),
    reason='Test relies on Linux-specific commands like seq and bash for loops',
)
def test_long_output(temp_dir, runtime_cls, run_as_openhands):
    runtime, config = create_runtime_and_config(temp_dir, runtime_cls, run_as_openhands)
    try:
        # Generate a long output
        action = CmdRunAction('for i in $(seq 1 5000); do echo "Line $i"; done')
        action.set_hard_timeout(10)
        obs = runtime.run_action(action)
        assert obs.exit_code == 0
        assert 'Line 1' in obs.content
        assert 'Line 5000' in obs.content
    finally:
        close_test_runtime(runtime)


@pytest.mark.skipif(
    is_windows(),
    reason='Test relies on Linux-specific commands like seq and bash for loops',
)
@pytest.mark.skipif(
    os.getenv('TEST_RUNTIME') == 'cli',
    reason='CLIRuntime does not truncate command output.',
)
def test_long_output_exceed_history_limit(temp_dir, runtime_cls, run_as_openhands):
    runtime, config = create_runtime_and_config(temp_dir, runtime_cls, run_as_openhands)
    try:
        # Generate a long output
        action = CmdRunAction('for i in $(seq 1 50000); do echo "Line $i"; done')
        action.set_hard_timeout(30)
        obs = runtime.run_action(action)
        logger.info(obs, extra={'msg_type': 'OBSERVATION'})
        assert obs.exit_code == 0
        assert 'Previous command outputs are truncated' in obs.metadata.prefix
        assert 'Line 40000' in obs.content
        assert 'Line 50000' in obs.content
    finally:
        close_test_runtime(runtime)


@pytest.mark.skipif(
    is_windows(), reason='Test uses Linux-specific temp directory and bash for loops'
)
def test_long_output_from_nested_directories(temp_dir, runtime_cls, run_as_openhands):
    runtime, config = create_runtime_and_config(temp_dir, runtime_cls, run_as_openhands)
    try:
        # Create nested directories with many files
        setup_cmd = 'mkdir -p /tmp/test_dir && cd /tmp/test_dir && for i in $(seq 1 100); do mkdir -p "folder_$i"; for j in $(seq 1 100); do touch "folder_$i/file_$j.txt"; done; done'
        setup_action = CmdRunAction(setup_cmd.strip())
        setup_action.set_hard_timeout(60)
        obs = runtime.run_action(setup_action)
        assert obs.exit_code == 0

        # List the directory structure recursively
        action = CmdRunAction('ls -R /tmp/test_dir')
        action.set_hard_timeout(60)
        obs = runtime.run_action(action)
        assert obs.exit_code == 0

        # Verify output contains expected files
        assert 'folder_1' in obs.content
        assert 'file_1.txt' in obs.content
        assert 'folder_100' in obs.content
        assert 'file_100.txt' in obs.content
    finally:
        close_test_runtime(runtime)


@pytest.mark.skipif(
    is_windows(),
    reason='Test uses Linux-specific commands like find and grep with complex syntax',
)
def test_command_backslash(temp_dir, runtime_cls, run_as_openhands):
    runtime, config = create_runtime_and_config(temp_dir, runtime_cls, run_as_openhands)
    try:
        # Create a file with the content "implemented_function"
        action = CmdRunAction(
            'mkdir -p /tmp/test_dir && echo "implemented_function" > /tmp/test_dir/file_1.txt'
        )
        obs = runtime.run_action(action)
        logger.info(obs, extra={'msg_type': 'OBSERVATION'})
        assert obs.exit_code == 0

        # Reproduce an issue we ran into during evaluation
        # find /workspace/sympy__sympy__1.0 -type f -exec grep -l "implemented_function" {} \;
        # find: missing argument to `-exec'
        # --> This is unexpected output due to incorrect escaping of \;
        # This tests for correct escaping of \;
        action = CmdRunAction(
            'find /tmp/test_dir -type f -exec grep -l "implemented_function" {} \\;'
        )
        obs = runtime.run_action(action)
        logger.info(obs, extra={'msg_type': 'OBSERVATION'})
        assert obs.exit_code == 0
        assert '/tmp/test_dir/file_1.txt' in obs.content
    finally:
        close_test_runtime(runtime)


@pytest.mark.skipif(
    is_windows(), reason='Test uses Linux-specific ps aux, awk, and grep commands'
)
@pytest.mark.skipif(
    os.getenv('TEST_RUNTIME') == 'cli',
    reason='CLIRuntime does not support interactive commands from the agent.',
)
def test_stress_long_output_with_soft_and_hard_timeout(
    temp_dir, runtime_cls, run_as_openhands
):
    runtime, config = create_runtime_and_config(
        temp_dir,
        runtime_cls,
        run_as_openhands,
        runtime_startup_env_vars={'NO_CHANGE_TIMEOUT_SECONDS': '1'},
        docker_runtime_kwargs={
            'cpu_period': 100000,  # 100ms
            'cpu_quota': 100000,  # Can use 100ms out of each 100ms period (1 CPU)
            'mem_limit': '4G',  # 4 GB of memory
        },
    )
    try:
        # Run a command that generates long output multiple times
        for i in range(10):
            start_time = time.time()

            # Check tmux memory usage (in KB)
            mem_action = CmdRunAction(
                'ps aux | awk \'{printf "%8.1f KB  %s\\n", $6, $0}\' | sort -nr | grep "/usr/bin/tmux" | grep -v grep | awk \'{print $1}\''
            )
            mem_obs = runtime.run_action(mem_action)
            assert mem_obs.exit_code == 0
            logger.info(
                f'Tmux memory usage (iteration {i}): {mem_obs.content.strip()} KB'
            )

            # Check action_execution_server mem
            mem_action = CmdRunAction(
                'ps aux | awk \'{printf "%8.1f KB  %s\\n", $6, $0}\' | sort -nr | grep "action_execution_server" | grep "/openhands/poetry" | grep -v grep | awk \'{print $1}\''
            )
            mem_obs = runtime.run_action(mem_action)
            assert mem_obs.exit_code == 0
            logger.info(
                f'Action execution server memory usage (iteration {i}): {mem_obs.content.strip()} KB'
            )

            # Test soft timeout
            action = CmdRunAction(
                'read -p "Do you want to continue? [Y/n] " answer; if [[ $answer == "Y" ]]; then echo "Proceeding with operation..."; echo "Operation completed successfully!"; else echo "Operation cancelled."; exit 1; fi'
            )
            obs = runtime.run_action(action)
            assert 'Do you want to continue?' in obs.content
            assert obs.exit_code == -1  # Command is still running, waiting for input

            # Send the confirmation
            action = CmdRunAction('Y', is_input=True)
            obs = runtime.run_action(action)
            assert 'Proceeding with operation...' in obs.content
            assert 'Operation completed successfully!' in obs.content
            assert obs.exit_code == 0
            assert '[The command completed with exit code 0.]' in obs.metadata.suffix

            # Test hard timeout w/ long output
            # Generate long output with 1000 asterisks per line
            action = CmdRunAction(
                f'export i={i}; for j in $(seq 1 100); do echo "Line $j - Iteration $i - $(printf \'%1000s\' | tr " " "*")"; sleep 1; done'
            )
            action.set_hard_timeout(2)
            obs = runtime.run_action(action)

            # Verify the output
            assert obs.exit_code == -1
            assert f'Line 1 - Iteration {i}' in obs.content
            # assert f'Line 1000 - Iteration {i}' in obs.content
            # assert '[The command completed with exit code 0.]' in obs.metadata.suffix

            # Because hard-timeout is triggered, the terminal will in a weird state
            # where it will not accept any new commands.
            obs = runtime.run_action(CmdRunAction('ls'))
            assert obs.exit_code == -1
            assert 'The previous command is still running' in obs.metadata.suffix

            # We need to send a Ctrl+C to reset the terminal.
            obs = runtime.run_action(CmdRunAction('C-c', is_input=True))
            assert obs.exit_code == 130

            # Now make sure the terminal is in a good state
            obs = runtime.run_action(CmdRunAction('ls'))
            assert obs.exit_code == 0

            duration = time.time() - start_time
            logger.info(f'Completed iteration {i} in {duration:.2f} seconds')

    finally:
        close_test_runtime(runtime)


@pytest.mark.skipif(
    os.getenv('TEST_RUNTIME') == 'cli',
    reason='FIXME: CLIRuntime does not watch previously timed-out commands except for getting full output a short time after timeout.',
)
def test_command_output_continuation(temp_dir, runtime_cls, run_as_openhands):
    runtime, config = create_runtime_and_config(temp_dir, runtime_cls, run_as_openhands)
    try:
        if is_windows():
            # Windows PowerShell version
            action = CmdRunAction(
                '1..5 | ForEach-Object { Write-Output $_; Start-Sleep 3 }'
            )
            action.set_hard_timeout(2.5)
            obs = runtime.run_action(action)
            assert obs.content.strip() == '1'
            assert obs.metadata.prefix == ''
            assert '[The command timed out after 2.5 seconds.' in obs.metadata.suffix

            # Continue watching output
            action = CmdRunAction('')
            action.set_hard_timeout(2.5)
            obs = runtime.run_action(action)
            assert (
                '[Below is the output of the previous command.]' in obs.metadata.prefix
            )
            assert obs.content.strip() == '2'
            assert '[The command timed out after 2.5 seconds.' in obs.metadata.suffix

            # Continue until completion
            for expected in ['3', '4', '5']:
                action = CmdRunAction('')
                action.set_hard_timeout(2.5)
                obs = runtime.run_action(action)
                assert (
                    '[Below is the output of the previous command.]'
                    in obs.metadata.prefix
                )
                assert obs.content.strip() == expected
                assert (
                    '[The command timed out after 2.5 seconds.' in obs.metadata.suffix
                )

            # Final empty command to complete
            action = CmdRunAction('')
            obs = runtime.run_action(action)
            assert '[The command completed with exit code 0.]' in obs.metadata.suffix
        else:
            # Original Linux version
            # Start a command that produces output slowly
            action = CmdRunAction('for i in {1..5}; do echo $i; sleep 3; done')
            action.set_hard_timeout(2.5)
            obs = runtime.run_action(action)
            assert obs.content.strip() == '1'
            assert obs.metadata.prefix == ''
            assert '[The command timed out after 2.5 seconds.' in obs.metadata.suffix

            # Continue watching output
            action = CmdRunAction('')
            action.set_hard_timeout(2.5)
            obs = runtime.run_action(action)
            assert (
                '[Below is the output of the previous command.]' in obs.metadata.prefix
            )
            assert obs.content.strip() == '2'
            assert '[The command timed out after 2.5 seconds.' in obs.metadata.suffix

            # Continue until completion
            for expected in ['3', '4', '5']:
                action = CmdRunAction('')
                action.set_hard_timeout(2.5)
                obs = runtime.run_action(action)
                assert (
                    '[Below is the output of the previous command.]'
                    in obs.metadata.prefix
                )
                assert obs.content.strip() == expected
                assert (
                    '[The command timed out after 2.5 seconds.' in obs.metadata.suffix
                )

            # Final empty command to complete
            action = CmdRunAction('')
            obs = runtime.run_action(action)
            assert '[The command completed with exit code 0.]' in obs.metadata.suffix
    finally:
        close_test_runtime(runtime)


@pytest.mark.skipif(
    os.getenv('TEST_RUNTIME') == 'cli',
    reason='FIXME: CLIRuntime does not implement empty command behavior.',
)
def test_long_running_command_follow_by_execute(
    temp_dir, runtime_cls, run_as_openhands
):
    runtime, config = create_runtime_and_config(temp_dir, runtime_cls, run_as_openhands)
    try:
        if is_windows():
            action = CmdRunAction('1..3 | ForEach-Object { Write-Output $_; sleep 3 }')
        else:
            # Test command that produces output slowly
            action = CmdRunAction('for i in {1..3}; do echo $i; sleep 3; done')

        action.set_hard_timeout(2.5)
        obs = runtime.run_action(action)
        assert '1' in obs.content  # First number should appear before timeout
        assert obs.metadata.exit_code == -1  # -1 indicates command is still running
        assert '[The command timed out after 2.5 seconds.' in obs.metadata.suffix
        assert obs.metadata.prefix == ''

        # Continue watching output
        action = CmdRunAction('')
        action.set_hard_timeout(2.5)
        obs = runtime.run_action(action)
        assert '2' in obs.content
        assert obs.metadata.prefix == '[Below is the output of the previous command.]\n'
        assert '[The command timed out after 2.5 seconds.' in obs.metadata.suffix
        assert obs.metadata.exit_code == -1  # -1 indicates command is still running

        # Test command that produces no output
        action = CmdRunAction('sleep 15')
        action.set_hard_timeout(2.5)
        obs = runtime.run_action(action)
        logger.info(obs, extra={'msg_type': 'OBSERVATION'})
        assert '3' not in obs.content
        assert obs.metadata.prefix == '[Below is the output of the previous command.]\n'
        assert 'The previous command is still running' in obs.metadata.suffix
        assert obs.metadata.exit_code == -1  # -1 indicates command is still running

        # Finally continue again
        action = CmdRunAction('')
        obs = runtime.run_action(action)
        logger.info(obs, extra={'msg_type': 'OBSERVATION'})
        assert '3' in obs.content
        assert '[The command completed with exit code 0.]' in obs.metadata.suffix
    finally:
        close_test_runtime(runtime)


@pytest.mark.skipif(
    os.getenv('TEST_RUNTIME') == 'cli',
    reason='FIXME: CLIRuntime does not implement empty command behavior.',
)
def test_empty_command_errors(temp_dir, runtime_cls, run_as_openhands):
    runtime, config = create_runtime_and_config(temp_dir, runtime_cls, run_as_openhands)
    try:
        # Test empty command without previous command - behavior should be the same on all platforms
        obs = runtime.run_action(CmdRunAction(''))
        assert isinstance(obs, CmdOutputObservation)
        assert (
            'ERROR: No previous running command to retrieve logs from.' in obs.content
        )
    finally:
        close_test_runtime(runtime)


@pytest.mark.skipif(
    is_windows(), reason='Powershell does not support interactive commands'
)
@pytest.mark.skipif(
    os.getenv('TEST_RUNTIME') == 'cli',
    reason='CLIRuntime does not support interactive commands from the agent.',
)
def test_python_interactive_input(temp_dir, runtime_cls, run_as_openhands):
    runtime, config = create_runtime_and_config(temp_dir, runtime_cls, run_as_openhands)
    try:
        # Test Python program that asks for input - same for both platforms
        python_script = """name = input('Enter your name: '); age = input('Enter your age: '); print(f'Hello {name}, you are {age} years old')"""

        # Start Python with the interactive script
        # For both platforms we can use the same command
        obs = runtime.run_action(CmdRunAction(f'python -c "{python_script}"'))
        logger.info(obs, extra={'msg_type': 'OBSERVATION'})
        assert 'Enter your name:' in obs.content
        assert obs.metadata.exit_code == -1  # -1 indicates command is still running

        # Send first input (name)
        obs = runtime.run_action(CmdRunAction('Alice', is_input=True))
        logger.info(obs, extra={'msg_type': 'OBSERVATION'})
        assert 'Enter your age:' in obs.content
        assert obs.metadata.exit_code == -1

        # Send second input (age)
        obs = runtime.run_action(CmdRunAction('25', is_input=True))
        logger.info(obs, extra={'msg_type': 'OBSERVATION'})
        assert 'Hello Alice, you are 25 years old' in obs.content
        assert obs.metadata.exit_code == 0
        assert '[The command completed with exit code 0.]' in obs.metadata.suffix
    finally:
        close_test_runtime(runtime)


@pytest.mark.skipif(
    is_windows(), reason='Powershell does not support interactive commands'
)
@pytest.mark.skipif(
    os.getenv('TEST_RUNTIME') == 'cli',
    reason='CLIRuntime does not support interactive commands from the agent.',
)
def test_python_interactive_input_without_set_input(
    temp_dir, runtime_cls, run_as_openhands
):
    runtime, config = create_runtime_and_config(temp_dir, runtime_cls, run_as_openhands)
    try:
        # Test Python program that asks for input
        python_script = """name = input('Enter your name: '); age = input('Enter your age: '); print(f'Hello {name}, you are {age} years old')"""

        # Start Python with the interactive script
        obs = runtime.run_action(CmdRunAction(f'python -c "{python_script}"'))
        logger.info(obs, extra={'msg_type': 'OBSERVATION'})
        assert 'Enter your name:' in obs.content
        assert obs.metadata.exit_code == -1  # -1 indicates command is still running

        # Send first input (name)
        obs = runtime.run_action(CmdRunAction('Alice', is_input=False))
        logger.info(obs, extra={'msg_type': 'OBSERVATION'})
        assert 'Enter your age:' not in obs.content
        assert (
            'Your command "Alice" is NOT executed. The previous command is still running'
            in obs.metadata.suffix
        )
        assert obs.metadata.exit_code == -1

        # Try again now with input
        obs = runtime.run_action(CmdRunAction('Alice', is_input=True))
        logger.info(obs, extra={'msg_type': 'OBSERVATION'})
        assert 'Enter your age:' in obs.content
        assert obs.metadata.exit_code == -1

        obs = runtime.run_action(CmdRunAction('25', is_input=True))
        logger.info(obs, extra={'msg_type': 'OBSERVATION'})
        assert 'Hello Alice, you are 25 years old' in obs.content
        assert obs.metadata.exit_code == 0
        assert '[The command completed with exit code 0.]' in obs.metadata.suffix
    finally:
        close_test_runtime(runtime)


def test_bash_remove_prefix(temp_dir, runtime_cls, run_as_openhands):
    runtime, config = create_runtime_and_config(temp_dir, runtime_cls, run_as_openhands)
    try:
        # create a git repo - same for both platforms
        action = CmdRunAction(
            'git init && git remote add origin https://github.com/All-Hands-AI/OpenHands'
        )
        obs = runtime.run_action(action)
        # logger.info(obs, extra={'msg_type': 'OBSERVATION'})
        assert obs.metadata.exit_code == 0

        # Check git remote - same for both platforms
        obs = runtime.run_action(CmdRunAction('git remote -v'))
        # logger.info(obs, extra={'msg_type': 'OBSERVATION'})
        assert obs.metadata.exit_code == 0
        assert 'https://github.com/All-Hands-AI/OpenHands' in obs.content
        assert 'git remote -v' not in obs.content
    finally:
        close_test_runtime(runtime)<|MERGE_RESOLUTION|>--- conflicted
+++ resolved
@@ -384,68 +384,72 @@
         close_test_runtime(runtime)
 
 
-def test_cmd_run(reusable_runtime, reusable_config, run_as_openhands, runtime_cls):
-    if is_windows():
-        # Windows PowerShell version
-        obs = _run_cmd_action(
-            reusable_runtime,
-            f'Get-ChildItem -Path {reusable_config.workspace_mount_path_in_sandbox}',
-        )
-        assert obs.exit_code == 0
-
-        obs = _run_cmd_action(reusable_runtime, 'Get-ChildItem')
-        assert obs.exit_code == 0
-
-        obs = _run_cmd_action(
-            reusable_runtime, 'New-Item -ItemType Directory -Path test'
-        )
-        assert obs.exit_code == 0
-
-        obs = _run_cmd_action(reusable_runtime, 'Get-ChildItem')
-        assert obs.exit_code == 0
-        assert 'test' in obs.content
-
-        obs = _run_cmd_action(
-            reusable_runtime, 'New-Item -ItemType File -Path test/foo.txt'
-        )
-        assert obs.exit_code == 0
-
-        obs = _run_cmd_action(reusable_runtime, 'Get-ChildItem test')
-        assert obs.exit_code == 0
-        assert 'foo.txt' in obs.content
-
-        # clean up
-        _run_cmd_action(reusable_runtime, 'Remove-Item -Recurse -Force test')
-        assert obs.exit_code == 0
-    else:
-        # Unix version
-        obs = _run_cmd_action(
-            reusable_runtime, f'ls -l {reusable_config.workspace_mount_path_in_sandbox}'
-        )
-        assert obs.exit_code == 0
-
-        obs = _run_cmd_action(reusable_runtime, 'ls -l')
-        assert obs.exit_code == 0
-        assert 'total 0' in obs.content
-
-        obs = _run_cmd_action(reusable_runtime, 'mkdir test')
-        assert obs.exit_code == 0
-
-<<<<<<< HEAD
-        obs = _run_cmd_action(reusable_runtime, 'ls -l')
-        assert obs.exit_code == 0
-        if (
-            run_as_openhands
-            and runtime_cls != CLIRuntime
-            and runtime_cls != LocalRuntime
-        ):
-            assert 'openhands' in obs.content
-        elif runtime_cls == LocalRuntime or runtime_cls == CLIRuntime:
-            assert 'root' not in obs.content and 'openhands' not in obs.content
+def test_cmd_run(temp_dir, run_as_openhands, runtime_cls):
+    runtime, config = create_runtime_and_config(temp_dir, runtime_cls, run_as_openhands)
+    try:
+        if is_windows():
+            # Windows PowerShell version
+            obs = _run_cmd_action(
+                runtime,
+                f'Get-ChildItem -Path {config.workspace_mount_path_in_sandbox}',
+            )
+            assert obs.exit_code == 0
+
+            obs = _run_cmd_action(runtime, 'Get-ChildItem')
+            assert obs.exit_code == 0
+
+            obs = _run_cmd_action(runtime, 'New-Item -ItemType Directory -Path test')
+            assert obs.exit_code == 0
+
+            obs = _run_cmd_action(runtime, 'Get-ChildItem')
+            assert obs.exit_code == 0
+            assert 'test' in obs.content
+
+            obs = _run_cmd_action(runtime, 'New-Item -ItemType File -Path test/foo.txt')
+            assert obs.exit_code == 0
+
+            obs = _run_cmd_action(runtime, 'Get-ChildItem test')
+            assert obs.exit_code == 0
+            assert 'foo.txt' in obs.content
+
+            # clean up
+            _run_cmd_action(runtime, 'Remove-Item -Recurse -Force test')
+            assert obs.exit_code == 0
         else:
-            assert 'root' in obs.content
-        assert 'test' in obs.content
-=======
+            # Unix version
+            obs = _run_cmd_action(
+                runtime, f'ls -l {config.workspace_mount_path_in_sandbox}'
+            )
+            assert obs.exit_code == 0
+
+            obs = _run_cmd_action(runtime, 'ls -l')
+            assert obs.exit_code == 0
+            assert 'total 0' in obs.content
+
+            obs = _run_cmd_action(runtime, 'mkdir test')
+            assert obs.exit_code == 0
+
+            obs = _run_cmd_action(runtime, 'ls -l')
+            assert obs.exit_code == 0
+            if (
+                run_as_openhands
+                and runtime_cls != CLIRuntime
+                and runtime_cls != LocalRuntime
+            ):
+                assert 'openhands' in obs.content
+            elif runtime_cls == LocalRuntime or runtime_cls == CLIRuntime:
+                assert 'root' not in obs.content and 'openhands' not in obs.content
+            else:
+                assert 'root' in obs.content
+            assert 'test' in obs.content
+
+            obs = _run_cmd_action(runtime, 'touch test/foo.txt')
+            assert obs.exit_code == 0
+
+            obs = _run_cmd_action(runtime, 'ls -l test')
+            assert obs.exit_code == 0
+            assert 'foo.txt' in obs.content
+
             obs = _run_cmd_action(runtime, 'ls -l')
             assert obs.exit_code == 0
             if (
@@ -462,20 +466,21 @@
             else:
                 assert 'root' in obs.content
             assert 'test' in obs.content
->>>>>>> 002e12a0
-
-        obs = _run_cmd_action(reusable_runtime, 'touch test/foo.txt')
-        assert obs.exit_code == 0
-
-        obs = _run_cmd_action(reusable_runtime, 'ls -l test')
-        assert obs.exit_code == 0
-        assert 'foo.txt' in obs.content
-
-        # clean up: this is needed, since CI will not be
-        # run as root, and this test may leave a file
-        # owned by root
-        _run_cmd_action(reusable_runtime, 'rm -rf test')
-        assert obs.exit_code == 0
+
+            obs = _run_cmd_action(runtime, 'touch test/foo.txt')
+            assert obs.exit_code == 0
+
+            obs = _run_cmd_action(runtime, 'ls -l test')
+            assert obs.exit_code == 0
+            assert 'foo.txt' in obs.content
+
+            # clean up: this is needed, since CI will not be
+            # run as root, and this test may leave a file
+            # owned by root
+            _run_cmd_action(runtime, 'rm -rf test')
+            assert obs.exit_code == 0
+    finally:
+        close_test_runtime(runtime)
 
 
 @pytest.mark.skipif(
