--- conflicted
+++ resolved
@@ -167,13 +167,8 @@
 @pytest.mark.asyncio
 async def test_export_latest_git_provider_tokens_multiple_refs(temp_dir):
     """Test token export with multiple token references"""
-<<<<<<< HEAD
-    config = AppConfig()
+    config = OpenHandsConfig()
     # Initialize with GitHub, GitLab, and Azure DevOps tokens
-=======
-    config = OpenHandsConfig()
-    # Initialize with both GitHub and GitLab tokens
->>>>>>> 5fe7578f
     git_provider_tokens = MappingProxyType(
         {
             ProviderType.GITHUB: ProviderToken(token=SecretStr('github_token')),
@@ -431,7 +426,7 @@
 
 @pytest.mark.asyncio
 async def test_clone_or_init_repo_azure_devops_with_token(temp_dir, monkeypatch):
-    config = AppConfig()
+    config = OpenHandsConfig()
     file_store = get_file_store('local', temp_dir)
     event_stream = EventStream('abc', file_store)
 
