from unittest.mock import MagicMock, Mock, patch

import pytest

from openhands.cli.tui import (
    CustomDiffLexer,
    UsageMetrics,
    UserCancelledError,
    display_agent_finish,
    display_agent_message,
    display_banner,
    display_command,
    display_event,
    display_mcp_action,
    display_mcp_errors,
    display_mcp_observation,
    display_message,
    display_runtime_initialization_message,
    display_shutdown_message,
    display_status,
    display_usage_metrics,
    display_welcome_message,
    get_session_duration,
    read_confirmation_input,
)
from openhands.core.config import OpenHandsConfig
from openhands.events import EventSource
from openhands.events.action import (
    Action,
    ActionConfirmationStatus,
    AgentFinishAction,
    CmdRunAction,
    MCPAction,
    MessageAction,
)
from openhands.events.observation import (
    CmdOutputObservation,
    FileEditObservation,
    FileReadObservation,
    MCPObservation,
)
from openhands.llm.metrics import Metrics
from openhands.mcp.error_collector import MCPError


class TestDisplayFunctions:
    @patch('openhands.cli.tui.print_formatted_text')
    def test_display_runtime_initialization_message_local(self, mock_print):
        display_runtime_initialization_message('local')
        assert mock_print.call_count == 3
        # Check the second call has the local runtime message
        args, kwargs = mock_print.call_args_list[1]
        assert 'Starting local runtime' in str(args[0])

    @patch('openhands.cli.tui.print_formatted_text')
    def test_display_runtime_initialization_message_docker(self, mock_print):
        display_runtime_initialization_message('docker')
        assert mock_print.call_count == 3
        # Check the second call has the docker runtime message
        args, kwargs = mock_print.call_args_list[1]
        assert 'Starting Docker runtime' in str(args[0])

    @patch('openhands.cli.tui.print_formatted_text')
    def test_display_banner(self, mock_print):
        session_id = 'test-session-id'

        display_banner(session_id)

        # Verify banner calls
        assert mock_print.call_count >= 3
        # Check the last call has the session ID
        args, kwargs = mock_print.call_args_list[-2]
        assert session_id in str(args[0])
        assert 'Initialized conversation' in str(args[0])

    @patch('openhands.cli.tui.print_formatted_text')
    def test_display_welcome_message(self, mock_print):
        display_welcome_message()
        assert mock_print.call_count == 2
        # Check the first call contains the welcome message
        args, kwargs = mock_print.call_args_list[0]
        assert "Let's start building" in str(args[0])

<<<<<<< HEAD
    @patch('openhands.cli.tui.display_agent_message')
    def test_display_event_message_action(self, mock_display_agent_message):
=======
    @patch('openhands.cli.tui.print_formatted_text')
    def test_display_welcome_message_with_message(self, mock_print):
        message = 'Test message'
        display_welcome_message(message)
        assert mock_print.call_count == 2
        # Check the first call contains the welcome message
        args, kwargs = mock_print.call_args_list[0]
        message_text = str(args[0])
        assert "Let's start building" in message_text
        # Check the second call contains the custom message
        args, kwargs = mock_print.call_args_list[1]
        message_text = str(args[0])
        assert 'Test message' in message_text
        assert 'Type /help for help' in message_text

    @patch('openhands.cli.tui.print_formatted_text')
    def test_display_welcome_message_without_message(self, mock_print):
        display_welcome_message()
        assert mock_print.call_count == 2
        # Check the first call contains the welcome message
        args, kwargs = mock_print.call_args_list[0]
        message_text = str(args[0])
        assert "Let's start building" in message_text
        # Check the second call contains the default message
        args, kwargs = mock_print.call_args_list[1]
        message_text = str(args[0])
        assert 'What do you want to build?' in message_text
        assert 'Type /help for help' in message_text

    @patch('openhands.cli.tui.display_message')
    def test_display_event_message_action(self, mock_display_message):
>>>>>>> 16106e62
        config = MagicMock(spec=OpenHandsConfig)
        message = MessageAction(content='Test message')
        message._source = EventSource.AGENT

        display_event(message, config)

        mock_display_agent_message.assert_called_once_with('Test message')

    @patch('openhands.cli.tui.display_command')
    def test_display_event_cmd_action(self, mock_display_command):
        config = MagicMock(spec=OpenHandsConfig)
        # Test that commands awaiting confirmation are displayed
        cmd_action = CmdRunAction(command='echo test')
        cmd_action.confirmation_state = ActionConfirmationStatus.AWAITING_CONFIRMATION

        display_event(cmd_action, config)

        mock_display_command.assert_called_once_with(cmd_action)

    @patch('openhands.cli.tui.display_command')
    @patch('openhands.cli.tui.initialize_streaming_output')
    def test_display_event_cmd_action_confirmed(
        self, mock_init_streaming, mock_display_command
    ):
        config = MagicMock(spec=OpenHandsConfig)
        # Test that confirmed commands don't display the command but do initialize streaming
        cmd_action = CmdRunAction(command='echo test')
        cmd_action.confirmation_state = ActionConfirmationStatus.CONFIRMED

        display_event(cmd_action, config)

        # Command should not be displayed (since it was already shown when awaiting confirmation)
        mock_display_command.assert_not_called()
        # But streaming should be initialized
        mock_init_streaming.assert_called_once()

    @patch('openhands.cli.tui.display_command_output')
    def test_display_event_cmd_output(self, mock_display_output):
        config = MagicMock(spec=OpenHandsConfig)
        cmd_output = CmdOutputObservation(content='Test output', command='echo test')

        display_event(cmd_output, config)

        mock_display_output.assert_called_once_with('Test output')

    @patch('openhands.cli.tui.display_file_edit')
    def test_display_event_file_edit_observation(self, mock_display_file_edit):
        config = MagicMock(spec=OpenHandsConfig)
        file_edit_obs = FileEditObservation(path='test.py', content="print('hello')")

        display_event(file_edit_obs, config)

        mock_display_file_edit.assert_called_once_with(file_edit_obs)

    @patch('openhands.cli.tui.display_file_read')
    def test_display_event_file_read(self, mock_display_file_read):
        config = MagicMock(spec=OpenHandsConfig)
        file_read = FileReadObservation(path='test.py', content="print('hello')")

        display_event(file_read, config)

        mock_display_file_read.assert_called_once_with(file_read)

    @patch('openhands.cli.tui.display_message')
    def test_display_event_thought(self, mock_display_message):
        config = MagicMock(spec=OpenHandsConfig)
        action = Action()
        action.thought = 'Thinking about this...'

        display_event(action, config)

        mock_display_message.assert_called_once_with('Thinking about this...')

<<<<<<< HEAD
    @patch('openhands.cli.tui.display_agent_finish')
    def test_display_event_agent_finish(self, mock_display_agent_finish):
        config = MagicMock(spec=OpenHandsConfig)
        finish_action = AgentFinishAction(final_thought='Task completed')

        display_event(finish_action, config)

        mock_display_agent_finish.assert_called_once_with(finish_action)
=======
    @patch('openhands.cli.tui.display_mcp_action')
    def test_display_event_mcp_action(self, mock_display_mcp_action):
        config = MagicMock(spec=OpenHandsConfig)
        mcp_action = MCPAction(name='test_tool', arguments={'param': 'value'})

        display_event(mcp_action, config)

        mock_display_mcp_action.assert_called_once_with(mcp_action)

    @patch('openhands.cli.tui.display_mcp_observation')
    def test_display_event_mcp_observation(self, mock_display_mcp_observation):
        config = MagicMock(spec=OpenHandsConfig)
        mcp_observation = MCPObservation(
            content='Tool result', name='test_tool', arguments={'param': 'value'}
        )

        display_event(mcp_observation, config)

        mock_display_mcp_observation.assert_called_once_with(mcp_observation)

    @patch('openhands.cli.tui.print_container')
    def test_display_mcp_action(self, mock_print_container):
        mcp_action = MCPAction(name='test_tool', arguments={'param': 'value'})

        display_mcp_action(mcp_action)

        mock_print_container.assert_called_once()
        container = mock_print_container.call_args[0][0]
        assert 'test_tool' in container.body.text
        assert 'param' in container.body.text

    @patch('openhands.cli.tui.print_container')
    def test_display_mcp_action_no_args(self, mock_print_container):
        mcp_action = MCPAction(name='test_tool')

        display_mcp_action(mcp_action)

        mock_print_container.assert_called_once()
        container = mock_print_container.call_args[0][0]
        assert 'test_tool' in container.body.text
        assert 'Arguments' not in container.body.text

    @patch('openhands.cli.tui.print_container')
    def test_display_mcp_observation(self, mock_print_container):
        mcp_observation = MCPObservation(
            content='Tool result', name='test_tool', arguments={'param': 'value'}
        )

        display_mcp_observation(mcp_observation)

        mock_print_container.assert_called_once()
        container = mock_print_container.call_args[0][0]
        assert 'test_tool' in container.body.text
        assert 'Tool result' in container.body.text

    @patch('openhands.cli.tui.print_container')
    def test_display_mcp_observation_no_content(self, mock_print_container):
        mcp_observation = MCPObservation(content='', name='test_tool')

        display_mcp_observation(mcp_observation)

        mock_print_container.assert_called_once()
        container = mock_print_container.call_args[0][0]
        assert 'No output' in container.body.text
>>>>>>> 16106e62

    @patch('openhands.cli.tui.print_formatted_text')
    def test_display_message(self, mock_print):
        message = 'Test message'
        display_message(message)

        mock_print.assert_called_once()
        args, kwargs = mock_print.call_args
        assert message in str(args[0])

    @patch('openhands.cli.tui.print_container')
    @patch('openhands.cli.tui.print_formatted_text')
    def test_display_agent_message(self, mock_print_formatted, mock_print_container):
        message = 'Agent message'
        display_agent_message(message)

        mock_print_formatted.assert_called_once()
        mock_print_container.assert_called_once()

    @patch('openhands.cli.tui.print_container')
    @patch('openhands.cli.tui.print_formatted_text')
    def test_display_agent_finish_with_thought(
        self, mock_print_formatted, mock_print_container
    ):
        finish_action = AgentFinishAction(thought='Final thought')

        display_agent_finish(finish_action)

        mock_print_formatted.assert_called_once()
        mock_print_container.assert_called_once()

    @patch('openhands.cli.tui.print_container')
    @patch('openhands.cli.tui.print_formatted_text')
    def test_display_agent_finish_with_task_completed(
        self, mock_print_formatted, mock_print_container
    ):
        from openhands.events.action.agent import AgentFinishTaskCompleted

        finish_action = AgentFinishAction()
        finish_action.task_completed = AgentFinishTaskCompleted.TRUE

        display_agent_finish(finish_action)

        mock_print_formatted.assert_called_once()
        mock_print_container.assert_called_once()

    @patch('openhands.cli.tui.print_container')
    def test_display_command_awaiting_confirmation(self, mock_print_container):
        cmd_action = CmdRunAction(command='echo test')
        cmd_action.confirmation_state = ActionConfirmationStatus.AWAITING_CONFIRMATION

        display_command(cmd_action)

        mock_print_container.assert_called_once()
        container = mock_print_container.call_args[0][0]
        assert 'echo test' in container.body.text


class TestInteractiveCommandFunctions:
    @patch('openhands.cli.tui.print_container')
    def test_display_usage_metrics(self, mock_print_container):
        metrics = UsageMetrics()
        metrics.total_cost = 1.25
        metrics.total_input_tokens = 1000
        metrics.total_output_tokens = 2000

        display_usage_metrics(metrics)

        mock_print_container.assert_called_once()

    def test_get_session_duration(self):
        import time

        current_time = time.time()
        one_hour_ago = current_time - 3600

        # Test for a 1-hour session
        duration = get_session_duration(one_hour_ago)
        assert '1h' in duration
        assert '0m' in duration
        assert '0s' in duration

    @patch('openhands.cli.tui.print_formatted_text')
    @patch('openhands.cli.tui.get_session_duration')
    def test_display_shutdown_message(self, mock_get_duration, mock_print):
        mock_get_duration.return_value = '1 hour 5 minutes'

        metrics = UsageMetrics()
        metrics.total_cost = 1.25
        session_id = 'test-session-id'

        display_shutdown_message(metrics, session_id)

        assert mock_print.call_count >= 3  # At least 3 print calls
        assert mock_get_duration.call_count == 1

    @patch('openhands.cli.tui.display_usage_metrics')
    def test_display_status(self, mock_display_metrics):
        metrics = UsageMetrics()
        session_id = 'test-session-id'

        display_status(metrics, session_id)

        mock_display_metrics.assert_called_once_with(metrics)


class TestCustomDiffLexer:
    def test_custom_diff_lexer_plus_line(self):
        lexer = CustomDiffLexer()
        document = Mock()
        document.lines = ['+added line']

        line_style = lexer.lex_document(document)(0)

        assert line_style[0][0] == 'ansigreen'  # Green for added lines
        assert line_style[0][1] == '+added line'

    def test_custom_diff_lexer_minus_line(self):
        lexer = CustomDiffLexer()
        document = Mock()
        document.lines = ['-removed line']

        line_style = lexer.lex_document(document)(0)

        assert line_style[0][0] == 'ansired'  # Red for removed lines
        assert line_style[0][1] == '-removed line'

    def test_custom_diff_lexer_metadata_line(self):
        lexer = CustomDiffLexer()
        document = Mock()
        document.lines = ['[Existing file]']

        line_style = lexer.lex_document(document)(0)

        assert line_style[0][0] == 'bold'  # Bold for metadata lines
        assert line_style[0][1] == '[Existing file]'

    def test_custom_diff_lexer_normal_line(self):
        lexer = CustomDiffLexer()
        document = Mock()
        document.lines = ['normal line']

        line_style = lexer.lex_document(document)(0)

        assert line_style[0][0] == ''  # Default style for other lines
        assert line_style[0][1] == 'normal line'


class TestUsageMetrics:
    def test_usage_metrics_initialization(self):
        metrics = UsageMetrics()

        # Only test the attributes that are actually initialized
        assert isinstance(metrics.metrics, Metrics)
        assert metrics.session_init_time > 0  # Should have a valid timestamp


class TestUserCancelledError:
    def test_user_cancelled_error(self):
        error = UserCancelledError()
        assert isinstance(error, Exception)


class TestReadConfirmationInput:
    @pytest.mark.asyncio
    @patch('openhands.cli.tui.cli_confirm')
    async def test_read_confirmation_input_yes(self, mock_confirm):
        mock_confirm.return_value = 0  # user picked first menu item

        cfg = MagicMock()  # <- no spec for simplicity
        cfg.cli = MagicMock(vi_mode=False)

        result = await read_confirmation_input(config=cfg)
        assert result == 'yes'

    @pytest.mark.asyncio
    @patch('openhands.cli.tui.cli_confirm')
    async def test_read_confirmation_input_no(self, mock_confirm):
        mock_confirm.return_value = 1  # user picked second menu item

        cfg = MagicMock()  # <- no spec for simplicity
        cfg.cli = MagicMock(vi_mode=False)

        result = await read_confirmation_input(config=cfg)
        assert result == 'no'

    @pytest.mark.asyncio
    @patch('openhands.cli.tui.cli_confirm')
    async def test_read_confirmation_input_always(self, mock_confirm):
        mock_confirm.return_value = 2  # user picked third menu item

        cfg = MagicMock()  # <- no spec for simplicity
        cfg.cli = MagicMock(vi_mode=False)

        result = await read_confirmation_input(config=cfg)
        assert result == 'always'


"""Tests for CLI TUI MCP functionality."""


class TestMCPTUIDisplay:
    """Test MCP TUI display functions."""

    @patch('openhands.cli.tui.print_container')
    def test_display_mcp_action_with_arguments(self, mock_print_container):
        """Test displaying MCP action with arguments."""
        mcp_action = MCPAction(
            name='test_tool', arguments={'param1': 'value1', 'param2': 42}
        )

        display_mcp_action(mcp_action)

        mock_print_container.assert_called_once()
        container = mock_print_container.call_args[0][0]
        assert 'test_tool' in container.body.text
        assert 'param1' in container.body.text
        assert 'value1' in container.body.text

    @patch('openhands.cli.tui.print_container')
    def test_display_mcp_observation_with_content(self, mock_print_container):
        """Test displaying MCP observation with content."""
        mcp_observation = MCPObservation(
            content='Tool execution successful',
            name='test_tool',
            arguments={'param': 'value'},
        )

        display_mcp_observation(mcp_observation)

        mock_print_container.assert_called_once()
        container = mock_print_container.call_args[0][0]
        assert 'test_tool' in container.body.text
        assert 'Tool execution successful' in container.body.text

    @patch('openhands.cli.tui.print_formatted_text')
    @patch('openhands.cli.tui.mcp_error_collector')
    def test_display_mcp_errors_no_errors(self, mock_collector, mock_print):
        """Test displaying MCP errors when none exist."""
        mock_collector.get_errors.return_value = []

        display_mcp_errors()

        mock_print.assert_called_once()
        call_args = mock_print.call_args[0][0]
        assert 'No MCP errors detected' in str(call_args)

    @patch('openhands.cli.tui.print_container')
    @patch('openhands.cli.tui.print_formatted_text')
    @patch('openhands.cli.tui.mcp_error_collector')
    def test_display_mcp_errors_with_errors(
        self, mock_collector, mock_print, mock_print_container
    ):
        """Test displaying MCP errors when some exist."""
        # Create mock errors
        error1 = MCPError(
            timestamp=1234567890.0,
            server_name='test-server-1',
            server_type='stdio',
            error_message='Connection failed',
            exception_details='Socket timeout',
        )
        error2 = MCPError(
            timestamp=1234567891.0,
            server_name='test-server-2',
            server_type='sse',
            error_message='Server unreachable',
        )

        mock_collector.get_errors.return_value = [error1, error2]

        display_mcp_errors()

        # Should print error count header
        assert mock_print.call_count >= 1
        header_call = mock_print.call_args_list[0][0][0]
        assert '2 MCP error(s) detected' in str(header_call)

        # Should print containers for each error
        assert mock_print_container.call_count == 2<|MERGE_RESOLUTION|>--- conflicted
+++ resolved
@@ -81,10 +81,6 @@
         args, kwargs = mock_print.call_args_list[0]
         assert "Let's start building" in str(args[0])
 
-<<<<<<< HEAD
-    @patch('openhands.cli.tui.display_agent_message')
-    def test_display_event_message_action(self, mock_display_agent_message):
-=======
     @patch('openhands.cli.tui.print_formatted_text')
     def test_display_welcome_message_with_message(self, mock_print):
         message = 'Test message'
@@ -114,9 +110,8 @@
         assert 'What do you want to build?' in message_text
         assert 'Type /help for help' in message_text
 
-    @patch('openhands.cli.tui.display_message')
-    def test_display_event_message_action(self, mock_display_message):
->>>>>>> 16106e62
+    @patch('openhands.cli.tui.display_agent_message')
+    def test_display_event_message_action(self, mock_display_agent_message):
         config = MagicMock(spec=OpenHandsConfig)
         message = MessageAction(content='Test message')
         message._source = EventSource.AGENT
@@ -190,7 +185,6 @@
 
         mock_display_message.assert_called_once_with('Thinking about this...')
 
-<<<<<<< HEAD
     @patch('openhands.cli.tui.display_agent_finish')
     def test_display_event_agent_finish(self, mock_display_agent_finish):
         config = MagicMock(spec=OpenHandsConfig)
@@ -199,7 +193,7 @@
         display_event(finish_action, config)
 
         mock_display_agent_finish.assert_called_once_with(finish_action)
-=======
+
     @patch('openhands.cli.tui.display_mcp_action')
     def test_display_event_mcp_action(self, mock_display_mcp_action):
         config = MagicMock(spec=OpenHandsConfig)
@@ -264,7 +258,6 @@
         mock_print_container.assert_called_once()
         container = mock_print_container.call_args[0][0]
         assert 'No output' in container.body.text
->>>>>>> 16106e62
 
     @patch('openhands.cli.tui.print_formatted_text')
     def test_display_message(self, mock_print):
