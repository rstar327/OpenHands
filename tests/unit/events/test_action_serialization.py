from openhands.events.action import (
    Action,
    AgentFinishAction,
    AgentRejectAction,
    BrowseInteractiveAction,
    BrowseURLAction,
    CmdRunAction,
    FileEditAction,
    FileReadAction,
    FileWriteAction,
    MessageAction,
    RecallAction,
)
from openhands.events.action.action import ActionConfirmationStatus
from openhands.events.action.files import FileEditSource, FileReadSource
from openhands.events.serialization import (
    event_from_dict,
    event_to_dict,
)


def serialization_deserialization(
    original_action_dict, cls, max_message_chars: int = 10000
):
    action_instance = event_from_dict(original_action_dict)
    assert isinstance(action_instance, Action), (
        'The action instance should be an instance of Action.'
    )
    assert isinstance(action_instance, cls), (
        f'The action instance should be an instance of {cls.__name__}.'
    )

    # event_to_dict is the regular serialization of an event
    serialized_action_dict = event_to_dict(action_instance)

    # it has an extra message property, for the UI
    serialized_action_dict.pop('message')
    assert serialized_action_dict == original_action_dict, (
        'The serialized action should match the original action dict.'
    )


def test_event_props_serialization_deserialization():
    original_action_dict = {
        'id': 42,
        'source': 'agent',
        'timestamp': '2021-08-01T12:00:00',
        'action': 'message',
        'args': {
            'content': 'This is a test.',
            'image_urls': None,
            'file_urls': None,
            'wait_for_response': False,
            'security_risk': -1,
        },
    }
    serialization_deserialization(original_action_dict, MessageAction)


def test_message_action_serialization_deserialization():
    original_action_dict = {
        'action': 'message',
        'args': {
            'content': 'This is a test.',
            'image_urls': None,
            'file_urls': None,
            'wait_for_response': False,
            'security_risk': -1,
        },
    }
    serialization_deserialization(original_action_dict, MessageAction)


def test_agent_finish_action_serialization_deserialization():
    original_action_dict = {
        'action': 'finish',
        'args': {
            'outputs': {},
            'thought': {'text': '', 'reasoning_content': None},
            'final_thought': '',
        },
    }
    serialization_deserialization(original_action_dict, AgentFinishAction)


def test_agent_finish_action_legacy_task_completed_serialization():
    """Test that old conversations with task_completed can still be loaded."""
    original_action_dict = {
        'action': 'finish',
        'args': {
            'outputs': {},
            'thought': {'text': '', 'reasoning_content': None},
            'final_thought': 'Task completed',
            'task_completed': 'true',  # This should be ignored during deserialization
        },
    }
    # This should work without errors - task_completed should be stripped out
    event = event_from_dict(original_action_dict)
    assert isinstance(event, Action)
    assert isinstance(event, AgentFinishAction)
    assert event.final_thought == 'Task completed'
    # task_completed attribute should not exist anymore
    assert not hasattr(event, 'task_completed')

    # When serialized back, task_completed should not be present
    event_dict = event_to_dict(event)
    assert 'task_completed' not in event_dict['args']


def test_agent_reject_action_serialization_deserialization():
    original_action_dict = {
        'action': 'reject',
        'args': {'outputs': {}, 'thought': {'text': '', 'reasoning_content': None}},
    }
    serialization_deserialization(original_action_dict, AgentRejectAction)


def test_cmd_run_action_serialization_deserialization():
    original_action_dict = {
        'action': 'run',
        'args': {
            'blocking': False,
            'command': 'echo "Hello world"',
            'is_input': False,
            'thought': {'text': '', 'reasoning_content': None},
            'hidden': False,
            'confirmation_state': ActionConfirmationStatus.CONFIRMED,
            'is_static': False,
            'cwd': None,
            'security_risk': -1,
        },
    }
    serialization_deserialization(original_action_dict, CmdRunAction)


def test_browse_url_action_serialization_deserialization():
    original_action_dict = {
        'action': 'browse',
        'args': {
            'thought': {'text': '', 'reasoning_content': None},
            'url': 'https://www.example.com',
            'return_axtree': False,
            'security_risk': -1,
        },
    }
    serialization_deserialization(original_action_dict, BrowseURLAction)


def test_browse_interactive_action_serialization_deserialization():
    original_action_dict = {
        'action': 'browse_interactive',
        'args': {
            'thought': {'text': '', 'reasoning_content': None},
            'browser_actions': 'goto("https://www.example.com")',
            'browsergym_send_msg_to_user': '',
            'return_axtree': False,
            'security_risk': -1,
        },
    }
    serialization_deserialization(original_action_dict, BrowseInteractiveAction)


def test_file_read_action_serialization_deserialization():
    original_action_dict = {
        'action': 'read',
        'args': {
            'path': '/path/to/file.txt',
            'start': 0,
            'end': -1,
            'thought': {'text': 'None', 'reasoning_content': None},
            'impl_source': 'default',
            'view_range': None,
            'security_risk': -1,
        },
    }
    serialization_deserialization(original_action_dict, FileReadAction)


def test_file_write_action_serialization_deserialization():
    original_action_dict = {
        'action': 'write',
        'args': {
            'path': '/path/to/file.txt',
            'content': 'Hello world',
            'start': 0,
            'end': 1,
<<<<<<< HEAD
            'thought': {'text': 'None', 'reasoning_content': None},
=======
            'thought': 'None',
            'security_risk': -1,
>>>>>>> fd5b5075
        },
    }
    serialization_deserialization(original_action_dict, FileWriteAction)


def test_file_edit_action_aci_serialization_deserialization():
    original_action_dict = {
        'action': 'edit',
        'args': {
            'path': '/path/to/file.txt',
            'command': 'str_replace',
            'file_text': None,
            'old_str': 'old text',
            'new_str': 'new text',
            'insert_line': None,
            'content': '',
            'start': 1,
            'end': -1,
            'thought': {'text': 'Replacing text', 'reasoning_content': None},
            'impl_source': 'oh_aci',
            'security_risk': -1,
        },
    }
    serialization_deserialization(original_action_dict, FileEditAction)


def test_file_edit_action_llm_serialization_deserialization():
    original_action_dict = {
        'action': 'edit',
        'args': {
            'path': '/path/to/file.txt',
            'command': None,
            'file_text': None,
            'old_str': None,
            'new_str': None,
            'insert_line': None,
            'content': 'Updated content',
            'start': 1,
            'end': 10,
            'thought': {'text': 'Updating file content', 'reasoning_content': None},
            'impl_source': 'llm_based_edit',
            'security_risk': -1,
        },
    }
    serialization_deserialization(original_action_dict, FileEditAction)


def test_cmd_run_action_legacy_serialization():
    original_action_dict = {
        'action': 'run',
        'args': {
            'blocking': False,
            'command': 'echo "Hello world"',
            'thought': {'text': '', 'reasoning_content': None},
            'hidden': False,
            'confirmation_state': ActionConfirmationStatus.CONFIRMED,
            'keep_prompt': False,  # will be treated as no-op
        },
    }
    event = event_from_dict(original_action_dict)
    assert isinstance(event, Action)
    assert isinstance(event, CmdRunAction)
    assert event.command == 'echo "Hello world"'
    assert event.hidden is False
    assert not hasattr(event, 'keep_prompt')

    event_dict = event_to_dict(event)
    assert 'keep_prompt' not in event_dict['args']
    assert (
        event_dict['args']['confirmation_state'] == ActionConfirmationStatus.CONFIRMED
    )
    assert event_dict['args']['blocking'] is False
    assert event_dict['args']['command'] == 'echo "Hello world"'
    assert event_dict['args']['thought'] == {'text': '', 'reasoning_content': None}
    assert event_dict['args']['is_input'] is False


def test_file_llm_based_edit_action_legacy_serialization():
    original_action_dict = {
        'action': 'edit',
        'args': {
            'path': '/path/to/file.txt',
            'content': 'dummy content',
            'start': 1,
            'end': -1,
            'thought': {'text': 'Replacing text', 'reasoning_content': None},
            'impl_source': 'oh_aci',
            'translated_ipython_code': None,
        },
    }
    event = event_from_dict(original_action_dict)
    assert isinstance(event, Action)
    assert isinstance(event, FileEditAction)

    # Common arguments
    assert event.path == '/path/to/file.txt'
    assert event.thought == 'Replacing text'
    assert event.impl_source == FileEditSource.OH_ACI
    assert not hasattr(event, 'translated_ipython_code')

    # OH_ACI arguments
    assert event.command == ''
    assert event.file_text is None
    assert event.old_str is None
    assert event.new_str is None
    assert event.insert_line is None

    # LLM-based editing arguments
    assert event.content == 'dummy content'
    assert event.start == 1
    assert event.end == -1

    event_dict = event_to_dict(event)
    assert 'translated_ipython_code' not in event_dict['args']

    # Common arguments
    assert event_dict['args']['path'] == '/path/to/file.txt'
    assert event_dict['args']['impl_source'] == 'oh_aci'
    assert event_dict['args']['thought'] == {
        'text': 'Replacing text',
        'reasoning_content': None,
    }

    # OH_ACI arguments
    assert event_dict['args']['command'] == ''
    assert event_dict['args']['file_text'] is None
    assert event_dict['args']['old_str'] is None
    assert event_dict['args']['new_str'] is None
    assert event_dict['args']['insert_line'] is None

    # LLM-based editing arguments
    assert event_dict['args']['content'] == 'dummy content'
    assert event_dict['args']['start'] == 1
    assert event_dict['args']['end'] == -1


def test_file_ohaci_edit_action_legacy_serialization():
    original_action_dict = {
        'action': 'edit',
        'args': {
            'path': '/workspace/game_2048.py',
            'content': '',
            'start': 1,
            'end': -1,
            'thought': "I'll help you create a simple 2048 game in Python. I'll use the str_replace_editor to create the file.",
            'impl_source': 'oh_aci',
            'translated_ipython_code': "print(file_editor(**{'command': 'create', 'path': '/workspace/game_2048.py', 'file_text': 'New file content'}))",
        },
    }
    event = event_from_dict(original_action_dict)
    assert isinstance(event, Action)
    assert isinstance(event, FileEditAction)

    # Common arguments
    assert event.path == '/workspace/game_2048.py'
    assert (
        event.thought
        == "I'll help you create a simple 2048 game in Python. I'll use the str_replace_editor to create the file."
    )
    assert event.impl_source == FileEditSource.OH_ACI
    assert not hasattr(event, 'translated_ipython_code')

    # OH_ACI arguments
    assert event.command == 'create'
    assert event.file_text == 'New file content'
    assert event.old_str is None
    assert event.new_str is None
    assert event.insert_line is None

    # LLM-based editing arguments
    assert event.content == ''
    assert event.start == 1
    assert event.end == -1

    event_dict = event_to_dict(event)
    assert 'translated_ipython_code' not in event_dict['args']

    # Common arguments
    assert event_dict['args']['path'] == '/workspace/game_2048.py'
    assert event_dict['args']['impl_source'] == 'oh_aci'
    assert event_dict['args']['thought'] == {
        'text': "I'll help you create a simple 2048 game in Python. I'll use the str_replace_editor to create the file.",
        'reasoning_content': None,
    }

    # OH_ACI arguments
    assert event_dict['args']['command'] == 'create'
    assert event_dict['args']['file_text'] == 'New file content'
    assert event_dict['args']['old_str'] is None
    assert event_dict['args']['new_str'] is None
    assert event_dict['args']['insert_line'] is None

    # LLM-based editing arguments
    assert event_dict['args']['content'] == ''
    assert event_dict['args']['start'] == 1
    assert event_dict['args']['end'] == -1


def test_agent_microagent_action_serialization_deserialization():
    original_action_dict = {
        'action': 'recall',
        'args': {
            'query': 'What is the capital of France?',
            'thought': {
                'text': 'I need to find information about France',
                'reasoning_content': None,
            },
            'recall_type': 'knowledge',
        },
    }
    serialization_deserialization(original_action_dict, RecallAction)


def test_file_read_action_legacy_serialization():
    original_action_dict = {
        'action': 'read',
        'args': {
            'path': '/workspace/test.txt',
            'start': 0,
            'end': -1,
            'thought': {'text': 'Reading the file contents', 'reasoning_content': None},
            'impl_source': 'oh_aci',
            'translated_ipython_code': "print(file_editor(**{'command': 'view', 'path': '/workspace/test.txt'}))",
        },
    }

    event = event_from_dict(original_action_dict)
    assert isinstance(event, Action)
    assert isinstance(event, FileReadAction)

    # Common arguments
    assert event.path == '/workspace/test.txt'
    assert event.thought == 'Reading the file contents'
    assert event.impl_source == FileReadSource.OH_ACI
    assert not hasattr(event, 'translated_ipython_code')
    assert not hasattr(
        event, 'command'
    )  # FileReadAction should not have command attribute

    # Read-specific arguments
    assert event.start == 0
    assert event.end == -1

    event_dict = event_to_dict(event)
    assert 'translated_ipython_code' not in event_dict['args']
    assert (
        'command' not in event_dict['args']
    )  # command should not be in serialized args

    # Common arguments in serialized form
    assert event_dict['args']['path'] == '/workspace/test.txt'
    assert event_dict['args']['impl_source'] == 'oh_aci'
    assert event_dict['args']['thought'] == {
        'text': 'Reading the file contents',
        'reasoning_content': None,
    }

    # Read-specific arguments in serialized form
    assert event_dict['args']['start'] == 0
    assert event_dict['args']['end'] == -1<|MERGE_RESOLUTION|>--- conflicted
+++ resolved
@@ -184,12 +184,8 @@
             'content': 'Hello world',
             'start': 0,
             'end': 1,
-<<<<<<< HEAD
             'thought': {'text': 'None', 'reasoning_content': None},
-=======
-            'thought': 'None',
-            'security_risk': -1,
->>>>>>> fd5b5075
+            'security_risk': -1,
         },
     }
     serialization_deserialization(original_action_dict, FileWriteAction)
