import copy
import tempfile
from pathlib import Path
from unittest.mock import MagicMock, patch

import pytest
from litellm import PromptTokensDetails
from litellm.exceptions import (
    RateLimitError,
)

from openhands.core.config import LLMConfig
from openhands.core.exceptions import LLMNoResponseError, OperationCancelled
from openhands.core.message import Message, TextContent
from openhands.llm.llm import LLM
from openhands.llm.metrics import Metrics, TokenUsage


@pytest.fixture(autouse=True)
def mock_logger(monkeypatch):
    # suppress logging of completion data to file
    mock_logger = MagicMock()
    monkeypatch.setattr('openhands.llm.debug_mixin.llm_prompt_logger', mock_logger)
    monkeypatch.setattr('openhands.llm.debug_mixin.llm_response_logger', mock_logger)
    monkeypatch.setattr('openhands.llm.llm.logger', mock_logger)
    return mock_logger


@pytest.fixture
def default_config():
    return LLMConfig(
        model='gpt-4o',
        api_key='test_key',
        num_retries=2,
        retry_min_wait=1,
        retry_max_wait=2,
    )


def test_llm_init_with_default_config(default_config):
    llm = LLM(default_config)
    assert llm.config.model == 'gpt-4o'
    assert llm.config.api_key.get_secret_value() == 'test_key'
    assert isinstance(llm.metrics, Metrics)
    assert llm.metrics.model_name == 'gpt-4o'


def test_token_usage_add():
    """Test that TokenUsage instances can be added together."""
    # Create two TokenUsage instances
    usage1 = TokenUsage(
        model='model1',
        prompt_tokens=10,
        completion_tokens=5,
        cache_read_tokens=3,
        cache_write_tokens=2,
        response_id='response-1',
    )

    usage2 = TokenUsage(
        model='model2',
        prompt_tokens=8,
        completion_tokens=6,
        cache_read_tokens=2,
        cache_write_tokens=4,
        response_id='response-2',
    )

    # Add them together
    combined = usage1 + usage2

    # Verify the result
    assert combined.model == 'model1'  # Should keep the model from the first instance
    assert combined.prompt_tokens == 18  # 10 + 8
    assert combined.completion_tokens == 11  # 5 + 6
    assert combined.cache_read_tokens == 5  # 3 + 2
    assert combined.cache_write_tokens == 6  # 2 + 4
    assert (
        combined.response_id == 'response-1'
    )  # Should keep the response_id from the first instance


def test_metrics_merge_accumulated_token_usage():
    """Test that accumulated token usage is properly merged between two Metrics instances."""
    # Create two Metrics instances
    metrics1 = Metrics(model_name='model1')
    metrics2 = Metrics(model_name='model2')

    # Add token usage to each
    metrics1.add_token_usage(10, 5, 3, 2, 1000, 'response-1')
    metrics2.add_token_usage(8, 6, 2, 4, 1000, 'response-2')

    # Verify initial accumulated token usage
    metrics1_data = metrics1.get()
    accumulated1 = metrics1_data['accumulated_token_usage']
    assert accumulated1['prompt_tokens'] == 10
    assert accumulated1['completion_tokens'] == 5
    assert accumulated1['cache_read_tokens'] == 3
    assert accumulated1['cache_write_tokens'] == 2

    metrics2_data = metrics2.get()
    accumulated2 = metrics2_data['accumulated_token_usage']
    assert accumulated2['prompt_tokens'] == 8
    assert accumulated2['completion_tokens'] == 6
    assert accumulated2['cache_read_tokens'] == 2
    assert accumulated2['cache_write_tokens'] == 4

    # Merge metrics2 into metrics1
    metrics1.merge(metrics2)

    # Verify merged accumulated token usage
    merged_data = metrics1.get()
    merged_accumulated = merged_data['accumulated_token_usage']
    assert merged_accumulated['prompt_tokens'] == 18  # 10 + 8
    assert merged_accumulated['completion_tokens'] == 11  # 5 + 6
    assert merged_accumulated['cache_read_tokens'] == 5  # 3 + 2
    assert merged_accumulated['cache_write_tokens'] == 6  # 2 + 4

    # Verify individual token usage records are maintained
    token_usages = merged_data['token_usages']
    assert len(token_usages) == 2
    assert token_usages[0]['response_id'] == 'response-1'
    assert token_usages[1]['response_id'] == 'response-2'


@patch('openhands.llm.llm.litellm.get_model_info')
def test_llm_init_with_model_info(mock_get_model_info, default_config):
    mock_get_model_info.return_value = {
        'max_input_tokens': 8000,
        'max_output_tokens': 2000,
    }
    llm = LLM(default_config)
    llm.init_model_info()
    assert llm.config.max_input_tokens == 8000
    assert llm.config.max_output_tokens == 2000


@patch('openhands.llm.llm.litellm.get_model_info')
def test_llm_init_without_model_info(mock_get_model_info, default_config):
    mock_get_model_info.side_effect = Exception('Model info not available')
    llm = LLM(default_config)
    llm.init_model_info()
    assert llm.config.max_input_tokens is None
    assert llm.config.max_output_tokens is None


def test_llm_init_with_custom_config():
    custom_config = LLMConfig(
        model='custom-model',
        api_key='custom_key',
        max_input_tokens=5000,
        max_output_tokens=1500,
        temperature=0.8,
        top_p=0.9,
        top_k=None,
    )
    llm = LLM(custom_config)
    assert llm.config.model == 'custom-model'
    assert llm.config.api_key.get_secret_value() == 'custom_key'
    assert llm.config.max_input_tokens == 5000
    assert llm.config.max_output_tokens == 1500
    assert llm.config.temperature == 0.8
    assert llm.config.top_p == 0.9
    assert llm.config.top_k is None


@patch('openhands.llm.llm.litellm_completion')
def test_llm_top_k_in_completion_when_set(mock_litellm_completion):
    # Create a config with top_k set
    config_with_top_k = LLMConfig(top_k=50)
    llm = LLM(config_with_top_k)

    # Define a side effect function to check top_k
    def side_effect(*args, **kwargs):
        assert 'top_k' in kwargs
        assert kwargs['top_k'] == 50
        return {'choices': [{'message': {'content': 'Mocked response'}}]}

    mock_litellm_completion.side_effect = side_effect

    # Call completion
    llm.completion(messages=[{'role': 'system', 'content': 'Test message'}])


@patch('openhands.llm.llm.litellm_completion')
def test_llm_top_k_not_in_completion_when_none(mock_litellm_completion):
    # Create a config with top_k set to None
    config_without_top_k = LLMConfig(top_k=None)
    llm = LLM(config_without_top_k)

    # Define a side effect function to check top_k
    def side_effect(*args, **kwargs):
        assert 'top_k' not in kwargs
        return {'choices': [{'message': {'content': 'Mocked response'}}]}

    mock_litellm_completion.side_effect = side_effect

    # Call completion
    llm.completion(messages=[{'role': 'system', 'content': 'Test message'}])


def test_llm_init_with_metrics():
    config = LLMConfig(model='gpt-4o', api_key='test_key')
    metrics = Metrics()
    llm = LLM(config, metrics=metrics)
    assert llm.metrics is metrics
    assert (
        llm.metrics.model_name == 'default'
    )  # because we didn't specify model_name in Metrics init


@patch('openhands.llm.llm.litellm_completion')
@patch('time.time')
def test_response_latency_tracking(mock_time, mock_litellm_completion):
    # Mock time.time() to return controlled values
    mock_time.side_effect = [1000.0, 1002.5]  # Start time, end time (2.5s difference)

    # Mock the completion response with a specific ID
    mock_response = {
        'id': 'test-response-123',
        'choices': [{'message': {'content': 'Test response'}}],
    }
    mock_litellm_completion.return_value = mock_response

    # Create LLM instance and make a completion call
    config = LLMConfig(model='gpt-4o', api_key='test_key')
    llm = LLM(config)
    response = llm.completion(messages=[{'role': 'user', 'content': 'Hello!'}])

    # Verify the response latency was tracked correctly
    assert len(llm.metrics.response_latencies) == 1
    latency_record = llm.metrics.response_latencies[0]
    assert latency_record.model == 'gpt-4o'
    assert (
        latency_record.latency == 2.5
    )  # Should be the difference between our mocked times
    assert latency_record.response_id == 'test-response-123'

    # Verify the completion response was returned correctly
    assert response['id'] == 'test-response-123'
    assert response['choices'][0]['message']['content'] == 'Test response'

    # To make sure the metrics fail gracefully, set the start/end time to go backwards.
    mock_time.side_effect = [1000.0, 999.0]
    llm.completion(messages=[{'role': 'user', 'content': 'Hello!'}])

    # There should now be 2 latencies, the last of which has the value clipped to 0
    assert len(llm.metrics.response_latencies) == 2
    latency_record = llm.metrics.response_latencies[-1]
    assert latency_record.latency == 0.0  # Should be lifted to 0 instead of being -1!


@patch('openhands.llm.llm.litellm.get_model_info')
def test_llm_init_with_openrouter_model(mock_get_model_info, default_config):
    default_config.model = 'openrouter:gpt-4o-mini'
    mock_get_model_info.return_value = {
        'max_input_tokens': 7000,
        'max_output_tokens': 1500,
    }
    llm = LLM(default_config)
    llm.init_model_info()
    assert llm.config.max_input_tokens == 7000
    assert llm.config.max_output_tokens == 1500
    mock_get_model_info.assert_called_once_with('openrouter:gpt-4o-mini')


@patch('openhands.llm.llm.litellm_completion')
def test_stop_parameter_handling(mock_litellm_completion, default_config):
    """Test that stop parameter is only added for supported models."""
    from litellm.types.utils import ModelResponse

    mock_response = ModelResponse(
        id='test-id',
        choices=[{'message': {'content': 'Test response'}}],
        model='test-model',
    )
    mock_litellm_completion.return_value = mock_response

    # Test with a model that supports stop parameter
    default_config.model = (
        'custom-model'  # Use a model not in FUNCTION_CALLING_SUPPORTED_MODELS
    )
    llm = LLM(default_config)
    llm.completion(
        messages=[{'role': 'user', 'content': 'Hello!'}],
        tools=[
            {'type': 'function', 'function': {'name': 'test', 'description': 'test'}}
        ],
    )
    # Verify stop parameter was included
    assert 'stop' in mock_litellm_completion.call_args[1]

    # Test with Grok-4 model that doesn't support stop parameter
    default_config.model = 'xai/grok-4-0709'
    llm = LLM(default_config)
    llm.completion(
        messages=[{'role': 'user', 'content': 'Hello!'}],
        tools=[
            {'type': 'function', 'function': {'name': 'test', 'description': 'test'}}
        ],
    )
    # Verify stop parameter was not included
    assert 'stop' not in mock_litellm_completion.call_args[1]


# Tests involving completion and retries


@patch('openhands.llm.llm.litellm_completion')
def test_completion_with_mocked_logger(
    mock_litellm_completion, default_config, mock_logger
):
    mock_litellm_completion.return_value = {
        'choices': [{'message': {'content': 'Test response'}}]
    }

    llm = LLM(config=default_config)
    response = llm.completion(
        messages=[{'role': 'user', 'content': 'Hello!'}],
        stream=False,
    )

    assert response['choices'][0]['message']['content'] == 'Test response'
    assert mock_litellm_completion.call_count == 1

    mock_logger.debug.assert_called()


@pytest.mark.parametrize(
    'exception_class,extra_args,expected_retries',
    [
        (RateLimitError, {'llm_provider': 'test_provider', 'model': 'test_model'}, 2),
    ],
)
@patch('openhands.llm.llm.litellm_completion')
def test_completion_retries(
    mock_litellm_completion,
    default_config,
    exception_class,
    extra_args,
    expected_retries,
):
    mock_litellm_completion.side_effect = [
        exception_class('Test error message', **extra_args),
        {'choices': [{'message': {'content': 'Retry successful'}}]},
    ]

    llm = LLM(config=default_config)
    response = llm.completion(
        messages=[{'role': 'user', 'content': 'Hello!'}],
        stream=False,
    )

    assert response['choices'][0]['message']['content'] == 'Retry successful'
    assert mock_litellm_completion.call_count == expected_retries


@patch('openhands.llm.llm.litellm_completion')
def test_completion_rate_limit_wait_time(mock_litellm_completion, default_config):
    with patch('time.sleep') as mock_sleep:
        mock_litellm_completion.side_effect = [
            RateLimitError(
                'Rate limit exceeded', llm_provider='test_provider', model='test_model'
            ),
            {'choices': [{'message': {'content': 'Retry successful'}}]},
        ]

        llm = LLM(config=default_config)
        response = llm.completion(
            messages=[{'role': 'user', 'content': 'Hello!'}],
            stream=False,
        )

        assert response['choices'][0]['message']['content'] == 'Retry successful'
        assert mock_litellm_completion.call_count == 2

        mock_sleep.assert_called_once()
        wait_time = mock_sleep.call_args[0][0]
        assert (
            default_config.retry_min_wait <= wait_time <= default_config.retry_max_wait
        ), (
            f'Expected wait time between {default_config.retry_min_wait} and {default_config.retry_max_wait} seconds, but got {wait_time}'
        )


@patch('openhands.llm.llm.litellm_completion')
def test_completion_operation_cancelled(mock_litellm_completion, default_config):
    mock_litellm_completion.side_effect = OperationCancelled('Operation cancelled')

    llm = LLM(config=default_config)
    with pytest.raises(OperationCancelled):
        llm.completion(
            messages=[{'role': 'user', 'content': 'Hello!'}],
            stream=False,
        )

    assert mock_litellm_completion.call_count == 1


@patch('openhands.llm.llm.litellm_completion')
def test_completion_keyboard_interrupt(mock_litellm_completion, default_config):
    def side_effect(*args, **kwargs):
        raise KeyboardInterrupt('Simulated KeyboardInterrupt')

    mock_litellm_completion.side_effect = side_effect

    llm = LLM(config=default_config)
    with pytest.raises(OperationCancelled):
        try:
            llm.completion(
                messages=[{'role': 'user', 'content': 'Hello!'}],
                stream=False,
            )
        except KeyboardInterrupt:
            raise OperationCancelled('Operation cancelled due to KeyboardInterrupt')

    assert mock_litellm_completion.call_count == 1


@patch('openhands.llm.llm.litellm_completion')
def test_completion_keyboard_interrupt_handler(mock_litellm_completion, default_config):
    global _should_exit

    def side_effect(*args, **kwargs):
        global _should_exit
        _should_exit = True
        return {'choices': [{'message': {'content': 'Simulated interrupt response'}}]}

    mock_litellm_completion.side_effect = side_effect

    llm = LLM(config=default_config)
    result = llm.completion(
        messages=[{'role': 'user', 'content': 'Hello!'}],
        stream=False,
    )

    assert mock_litellm_completion.call_count == 1
    assert result['choices'][0]['message']['content'] == 'Simulated interrupt response'
    assert _should_exit

    _should_exit = False


@patch('openhands.llm.llm.litellm_completion')
def test_completion_retry_with_llm_no_response_error_zero_temp(
    mock_litellm_completion, default_config
):
    """
    Test that the retry decorator properly handles LLMNoResponseError by:
    1. First call to llm_completion uses temperature=0 and throws LLMNoResponseError
    2. Second call should have temperature=0.2 and return a successful response
    """

    # Define a side effect function that checks the temperature parameter
    # and returns different responses based on it
    def side_effect(*args, **kwargs):
        temperature = kwargs.get('temperature', 0)

        # First call with temperature=0 should raise LLMNoResponseError
        if temperature == 0:
            raise LLMNoResponseError('LLM did not return a response')

        else:
            return {
                'choices': [
                    {'message': {'content': f'Response with temperature={temperature}'}}
                ]
            }

    mock_litellm_completion.side_effect = side_effect

    # Create LLM instance and make a completion call
    llm = LLM(config=default_config)
    response = llm.completion(
        messages=[{'role': 'user', 'content': 'Hello!'}],
        stream=False,
        temperature=0,  # Initial temperature is 0
    )

    # Verify the response after retry
    assert (
        response['choices'][0]['message']['content'] == 'Response with temperature=1.0'
    )

    # Verify that litellm_completion was called twice
    assert mock_litellm_completion.call_count == 2

    # Check the temperature in the first call (should be 0)
    first_call_kwargs = mock_litellm_completion.call_args_list[0][1]
    assert first_call_kwargs.get('temperature') == 0

    # Check the temperature in the second call (should be 1.0)
    second_call_kwargs = mock_litellm_completion.call_args_list[1][1]
    assert second_call_kwargs.get('temperature') == 1.0


@patch('openhands.llm.llm.litellm_completion')
def test_completion_retry_with_llm_no_response_error_nonzero_temp(
    mock_litellm_completion, default_config
):
    """
    Test that the retry decorator works for LLMNoResponseError when initial temperature is non-zero,
    and keeps the original temperature on retry.

    This test verifies that when LLMNoResponseError is raised with a non-zero temperature:
    1. The retry mechanism is triggered
    2. The temperature remains unchanged (not set to 0.2)
    3. After all retries are exhausted, the error is raised
    """
    mock_litellm_completion.side_effect = LLMNoResponseError(
        'LLM did not return a response'
    )

    llm = LLM(config=default_config)
    with pytest.raises(LLMNoResponseError):
        llm.completion(
            messages=[{'role': 'user', 'content': 'Hello!'}],
            stream=False,
            temperature=0.7,  # Non-zero temperature
        )

    # Verify that litellm_completion was called the expected number of times
    assert mock_litellm_completion.call_count == default_config.num_retries

    # Check that all calls used the original temperature
    for call in mock_litellm_completion.call_args_list:
        assert call[1].get('temperature') == 0.7


@patch('openhands.llm.llm.litellm.get_model_info')
@patch('openhands.llm.llm.httpx.get')
def test_gemini_25_pro_function_calling(mock_httpx_get, mock_get_model_info):
    """
    Test that Gemini 2.5 Pro models have function calling enabled by default.
    This includes testing various model name formats with different prefixes.
    """
    # Mock the model info response
    mock_get_model_info.return_value = {
        'max_input_tokens': 8000,
        'max_output_tokens': 2000,
    }

    # Mock the httpx response for litellm proxy
    mock_response = MagicMock()
    mock_response.json.return_value = {
        'data': [
            {
                'model_name': 'gemini-2.5-pro-preview-03-25',
                'model_info': {
                    'max_input_tokens': 8000,
                    'max_output_tokens': 2000,
                },
            }
        ]
    }
    mock_httpx_get.return_value = mock_response

    # Test cases with model names and expected function calling support
    test_cases = [
        # Base model names
        ('gemini-2.5-pro-preview-03-25', True),
        ('gemini-2.5-pro-exp-03-25', True),
        # With gemini/ prefix
        ('gemini/gemini-2.5-pro-preview-03-25', True),
        ('gemini/gemini-2.5-pro-exp-03-25', True),
        # With litellm_proxy/ prefix
        ('litellm_proxy/gemini-2.5-pro-preview-03-25', True),
        ('litellm_proxy/gemini-2.5-pro-exp-03-25', True),
        # With openrouter/gemini/ prefix
        ('openrouter/gemini/gemini-2.5-pro-preview-03-25', True),
        ('openrouter/gemini/gemini-2.5-pro-exp-03-25', True),
        # With litellm_proxy/gemini/ prefix
        ('litellm_proxy/gemini/gemini-2.5-pro-preview-03-25', True),
        ('litellm_proxy/gemini/gemini-2.5-pro-exp-03-25', True),
        # Control case - a model that shouldn't have function calling
        ('gemini-1.0-pro', False),
    ]

    for model_name, expected_support in test_cases:
        config = LLMConfig(model=model_name, api_key='test_key')
        llm = LLM(config)

        assert llm.is_function_calling_active() == expected_support, (
            f'Expected function calling support to be {expected_support} for model {model_name}'
        )


@patch('openhands.llm.llm.litellm_completion')
def test_completion_retry_with_llm_no_response_error_nonzero_temp_successful_retry(
    mock_litellm_completion, default_config
):
    """
    Test that the retry decorator works for LLMNoResponseError with non-zero temperature
    and successfully retries while preserving the original temperature.

    This test verifies that:
    1. First call to llm_completion with temperature=0.7 throws LLMNoResponseError
    2. Second call with the same temperature=0.7 returns a successful response
    """

    # Define a side effect function that raises LLMNoResponseError on first call
    # and returns a successful response on second call
    def side_effect(*args, **kwargs):
        temperature = kwargs.get('temperature', 0)

        if mock_litellm_completion.call_count == 1:
            # First call should raise LLMNoResponseError
            raise LLMNoResponseError('LLM did not return a response')
        else:
            # Second call should return a successful response
            return {
                'choices': [
                    {
                        'message': {
                            'content': f'Successful response with temperature={temperature}'
                        }
                    }
                ]
            }

    mock_litellm_completion.side_effect = side_effect

    # Create LLM instance and make a completion call with non-zero temperature
    llm = LLM(config=default_config)
    response = llm.completion(
        messages=[{'role': 'user', 'content': 'Hello!'}],
        stream=False,
        temperature=0.7,  # Non-zero temperature
    )

    # Verify the response after retry
    assert (
        response['choices'][0]['message']['content']
        == 'Successful response with temperature=0.7'
    )

    # Verify that litellm_completion was called twice
    assert mock_litellm_completion.call_count == 2

    # Check the temperature in the first call (should be 0.7)
    first_call_kwargs = mock_litellm_completion.call_args_list[0][1]
    assert first_call_kwargs.get('temperature') == 0.7

    # Check the temperature in the second call (should still be 0.7)
    second_call_kwargs = mock_litellm_completion.call_args_list[1][1]
    assert second_call_kwargs.get('temperature') == 0.7


@patch('openhands.llm.llm.litellm_completion')
def test_completion_retry_with_llm_no_response_error_successful_retry(
    mock_litellm_completion, default_config
):
    """
    Test that the retry decorator works for LLMNoResponseError with zero temperature
    and successfully retries with temperature=0.2.

    This test verifies that:
    1. First call to llm_completion with temperature=0 throws LLMNoResponseError
    2. Second call with temperature=0.2 returns a successful response
    """

    # Define a side effect function that raises LLMNoResponseError on first call
    # and returns a successful response on second call
    def side_effect(*args, **kwargs):
        temperature = kwargs.get('temperature', 0)

        if mock_litellm_completion.call_count == 1:
            # First call should raise LLMNoResponseError
            raise LLMNoResponseError('LLM did not return a response')
        else:
            # Second call should return a successful response
            return {
                'choices': [
                    {
                        'message': {
                            'content': f'Successful response with temperature={temperature}'
                        }
                    }
                ]
            }

    mock_litellm_completion.side_effect = side_effect

    # Create LLM instance and make a completion call with explicit temperature=0
    llm = LLM(config=default_config)
    response = llm.completion(
        messages=[{'role': 'user', 'content': 'Hello!'}],
        stream=False,
        temperature=0,  # Explicitly set temperature to 0
    )

    # Verify the response after retry
    assert (
        response['choices'][0]['message']['content']
        == 'Successful response with temperature=1.0'
    )

    # Verify that litellm_completion was called twice
    assert mock_litellm_completion.call_count == 2

    # Check the temperature in the first call (should be 0)
    first_call_kwargs = mock_litellm_completion.call_args_list[0][1]
    assert first_call_kwargs.get('temperature') == 0

    # Check the temperature in the second call (should be 1.0)
    second_call_kwargs = mock_litellm_completion.call_args_list[1][1]
    assert second_call_kwargs.get('temperature') == 1.0


@patch('openhands.llm.llm.litellm_completion')
def test_completion_with_litellm_mock(mock_litellm_completion, default_config):
    mock_response = {
        'choices': [{'message': {'content': 'This is a mocked response.'}}]
    }
    mock_litellm_completion.return_value = mock_response

    test_llm = LLM(config=default_config)
    response = test_llm.completion(
        messages=[{'role': 'user', 'content': 'Hello!'}],
        stream=False,
        drop_params=True,
    )

    # Assertions
    assert response['choices'][0]['message']['content'] == 'This is a mocked response.'
    mock_litellm_completion.assert_called_once()

    # Check if the correct arguments were passed to litellm_completion
    call_args = mock_litellm_completion.call_args[1]  # Get keyword arguments
    assert call_args['model'] == default_config.model
    assert call_args['messages'] == [{'role': 'user', 'content': 'Hello!'}]
    assert not call_args['stream']


@patch('openhands.llm.llm.litellm_completion')
def test_llm_gemini_thinking_parameter(mock_litellm_completion, default_config):
    """
    Test that the 'thinking' parameter is correctly passed to litellm_completion
    when a Gemini model is used with 'low' reasoning_effort.
    """
    # Configure for Gemini model with low reasoning effort
    gemini_config = copy.deepcopy(default_config)
    gemini_config.model = 'gemini-2.5-pro'
    gemini_config.reasoning_effort = 'low'

    # Mock the response from litellm
    mock_litellm_completion.return_value = {
        'choices': [{'message': {'content': 'Test response'}}]
    }

<<<<<<< HEAD

@patch('openhands.llm.llm.litellm_completion')
def test_llm_gemini_thinking_parameter(mock_litellm_completion, default_config):
    """
    Test that the 'thinking' parameter is correctly passed to litellm_completion
    when a Gemini model is used with 'low' reasoning_effort.
    """
    # Configure for Gemini model with low reasoning effort
    gemini_config = copy.deepcopy(default_config)
    gemini_config.model = 'gemini-2.5-pro'
    gemini_config.reasoning_effort = 'low'

    # Mock the response from litellm
    mock_litellm_completion.return_value = {
        'choices': [{'message': {'content': 'Test response'}}]
    }

    # Initialize LLM and call completion
    llm = LLM(config=gemini_config)
    llm.completion(messages=[{'role': 'user', 'content': 'Hello!'}])

=======
    # Initialize LLM and call completion
    llm = LLM(config=gemini_config)
    llm.completion(messages=[{'role': 'user', 'content': 'Hello!'}])

>>>>>>> c2e860fe
    # Verify that litellm_completion was called with the 'thinking' parameter
    mock_litellm_completion.assert_called_once()
    call_args, call_kwargs = mock_litellm_completion.call_args
    assert 'thinking' in call_kwargs
    assert call_kwargs['thinking'] == {'budget_tokens': 128}
    assert 'reasoning_effort' not in call_kwargs

    # Ensure the first positional argument (model) was ignored
    assert (
        len(call_args) == 0
    )  # No positional args should be passed to litellm_completion here


@patch('openhands.llm.llm.litellm.token_counter')
def test_get_token_count_with_dict_messages(mock_token_counter, default_config):
    mock_token_counter.return_value = 42
    llm = LLM(default_config)
    messages = [{'role': 'user', 'content': 'Hello!'}]

    token_count = llm.get_token_count(messages)

    assert token_count == 42
    mock_token_counter.assert_called_once_with(
        model=default_config.model, messages=messages, custom_tokenizer=None
    )


@patch('openhands.llm.llm.litellm.token_counter')
def test_get_token_count_with_message_objects(
    mock_token_counter, default_config, mock_logger
):
    llm = LLM(default_config)

    # Create a Message object and its equivalent dict
    message_obj = Message(role='user', content=[TextContent(text='Hello!')])
    message_dict = {'role': 'user', 'content': 'Hello!'}

    # Mock token counter to return different values for each call
    mock_token_counter.side_effect = [42, 42]  # Same value for both cases

    # Get token counts for both formats
    token_count_obj = llm.get_token_count([message_obj])
    token_count_dict = llm.get_token_count([message_dict])

    # Verify both formats get the same token count
    assert token_count_obj == token_count_dict
    assert mock_token_counter.call_count == 2


@patch('openhands.llm.llm.litellm.token_counter')
@patch('openhands.llm.llm.create_pretrained_tokenizer')
def test_get_token_count_with_custom_tokenizer(
    mock_create_tokenizer, mock_token_counter, default_config
):
    mock_tokenizer = MagicMock()
    mock_create_tokenizer.return_value = mock_tokenizer
    mock_token_counter.return_value = 42

    config = copy.deepcopy(default_config)
    config.custom_tokenizer = 'custom/tokenizer'
    llm = LLM(config)
    messages = [{'role': 'user', 'content': 'Hello!'}]

    token_count = llm.get_token_count(messages)

    assert token_count == 42
    mock_create_tokenizer.assert_called_once_with('custom/tokenizer')
    mock_token_counter.assert_called_once_with(
        model=config.model, messages=messages, custom_tokenizer=mock_tokenizer
    )


@patch('openhands.llm.llm.litellm.token_counter')
def test_get_token_count_error_handling(
    mock_token_counter, default_config, mock_logger
):
    mock_token_counter.side_effect = Exception('Token counting failed')
    llm = LLM(default_config)
    messages = [{'role': 'user', 'content': 'Hello!'}]

    token_count = llm.get_token_count(messages)

    assert token_count == 0
    mock_token_counter.assert_called_once()
    mock_logger.error.assert_called_once_with(
        'Error getting token count for\n model gpt-4o\nToken counting failed'
    )


@patch('openhands.llm.llm.litellm_completion')
def test_llm_token_usage(mock_litellm_completion, default_config):
    # This mock response includes usage details with prompt_tokens,
    # completion_tokens, prompt_tokens_details.cached_tokens, and model_extra.cache_creation_input_tokens
    mock_response_1 = {
        'id': 'test-response-usage',
        'choices': [{'message': {'content': 'Usage test response'}}],
        'usage': {
            'prompt_tokens': 12,
            'completion_tokens': 3,
            'prompt_tokens_details': PromptTokensDetails(cached_tokens=2),
            'model_extra': {'cache_creation_input_tokens': 5},
        },
    }

    # Create a second usage scenario to test accumulation and a different response_id
    mock_response_2 = {
        'id': 'test-response-usage-2',
        'choices': [{'message': {'content': 'Second usage test response'}}],
        'usage': {
            'prompt_tokens': 7,
            'completion_tokens': 2,
            'prompt_tokens_details': PromptTokensDetails(cached_tokens=1),
            'model_extra': {'cache_creation_input_tokens': 3},
        },
    }

    # We'll make mock_litellm_completion return these responses in sequence
    mock_litellm_completion.side_effect = [mock_response_1, mock_response_2]

    llm = LLM(config=default_config)

    # First call
    llm.completion(messages=[{'role': 'user', 'content': 'Hello usage!'}])

    # Verify we have exactly one usage record after first call
    token_usage_list = llm.metrics.get()['token_usages']
    assert len(token_usage_list) == 1
    usage_entry_1 = token_usage_list[0]
    assert usage_entry_1['prompt_tokens'] == 12
    assert usage_entry_1['completion_tokens'] == 3
    assert usage_entry_1['cache_read_tokens'] == 2
    assert usage_entry_1['cache_write_tokens'] == 5
    assert usage_entry_1['response_id'] == 'test-response-usage'

    # Second call
    llm.completion(messages=[{'role': 'user', 'content': 'Hello again!'}])

    # Now we expect two usage records total
    token_usage_list = llm.metrics.get()['token_usages']
    assert len(token_usage_list) == 2
    usage_entry_2 = token_usage_list[-1]
    assert usage_entry_2['prompt_tokens'] == 7
    assert usage_entry_2['completion_tokens'] == 2
    assert usage_entry_2['cache_read_tokens'] == 1
    assert usage_entry_2['cache_write_tokens'] == 3
    assert usage_entry_2['response_id'] == 'test-response-usage-2'


@patch('openhands.llm.llm.litellm_completion')
def test_accumulated_token_usage(mock_litellm_completion, default_config):
    """Test that token usage is properly accumulated across multiple LLM calls."""
    # Mock responses with token usage information
    mock_response_1 = {
        'id': 'test-response-1',
        'choices': [{'message': {'content': 'First response'}}],
        'usage': {
            'prompt_tokens': 10,
            'completion_tokens': 5,
            'prompt_tokens_details': PromptTokensDetails(cached_tokens=3),
            'model_extra': {'cache_creation_input_tokens': 4},
        },
    }

    mock_response_2 = {
        'id': 'test-response-2',
        'choices': [{'message': {'content': 'Second response'}}],
        'usage': {
            'prompt_tokens': 8,
            'completion_tokens': 6,
            'prompt_tokens_details': PromptTokensDetails(cached_tokens=2),
            'model_extra': {'cache_creation_input_tokens': 3},
        },
    }

    # Set up the mock to return these responses in sequence
    mock_litellm_completion.side_effect = [mock_response_1, mock_response_2]

    # Create LLM instance
    llm = LLM(config=default_config)

    # First call
    llm.completion(messages=[{'role': 'user', 'content': 'First message'}])

    # Check accumulated token usage after first call
    metrics_data = llm.metrics.get()
    accumulated_usage = metrics_data['accumulated_token_usage']

    assert accumulated_usage['prompt_tokens'] == 10
    assert accumulated_usage['completion_tokens'] == 5
    assert accumulated_usage['cache_read_tokens'] == 3
    assert accumulated_usage['cache_write_tokens'] == 4

    # Second call
    llm.completion(messages=[{'role': 'user', 'content': 'Second message'}])

    # Check accumulated token usage after second call
    metrics_data = llm.metrics.get()
    accumulated_usage = metrics_data['accumulated_token_usage']

    # Values should be the sum of both calls
    assert accumulated_usage['prompt_tokens'] == 18  # 10 + 8
    assert accumulated_usage['completion_tokens'] == 11  # 5 + 6
    assert accumulated_usage['cache_read_tokens'] == 5  # 3 + 2
    assert accumulated_usage['cache_write_tokens'] == 7  # 4 + 3

    # Verify individual token usage records are still maintained
    token_usages = metrics_data['token_usages']
    assert len(token_usages) == 2

    # First record
    assert token_usages[0]['prompt_tokens'] == 10
    assert token_usages[0]['completion_tokens'] == 5
    assert token_usages[0]['cache_read_tokens'] == 3
    assert token_usages[0]['cache_write_tokens'] == 4
    assert token_usages[0]['response_id'] == 'test-response-1'

    # Second record
    assert token_usages[1]['prompt_tokens'] == 8
    assert token_usages[1]['completion_tokens'] == 6
    assert token_usages[1]['cache_read_tokens'] == 2
    assert token_usages[1]['cache_write_tokens'] == 3
    assert token_usages[1]['response_id'] == 'test-response-2'


@patch('openhands.llm.llm.litellm_completion')
def test_completion_with_log_completions(mock_litellm_completion, default_config):
    with tempfile.TemporaryDirectory() as temp_dir:
        default_config.log_completions = True
        default_config.log_completions_folder = temp_dir
        mock_response = {
            'choices': [{'message': {'content': 'This is a mocked response.'}}]
        }
        mock_litellm_completion.return_value = mock_response

        test_llm = LLM(config=default_config)
        response = test_llm.completion(
            messages=[{'role': 'user', 'content': 'Hello!'}],
            stream=False,
            drop_params=True,
        )
        assert (
            response['choices'][0]['message']['content'] == 'This is a mocked response.'
        )
        files = list(Path(temp_dir).iterdir())
        # Expect a log to be generated
        assert len(files) == 1


@patch('httpx.get')
def test_llm_base_url_auto_protocol_patch(mock_get):
    """Test that LLM base_url without protocol is automatically fixed with 'http://'."""
    config = LLMConfig(
        model='litellm_proxy/test-model',
        api_key='fake-key',
        base_url='  api.example.com  ',
    )

    mock_get.return_value.status_code = 200
    mock_get.return_value.json.return_value = {'model': 'fake'}

    llm = LLM(config=config)
    llm.init_model_info()

    called_url = mock_get.call_args[0][0]
    assert called_url.startswith('http://') or called_url.startswith('https://')


# Tests for max_output_tokens configuration and usage


def test_unknown_model_token_limits():
    """Test that models without known token limits get None for both max_output_tokens and max_input_tokens."""
    # Create LLM instance with a non-existent model to avoid litellm having model info for it
    config = LLMConfig(model='non-existent-model', api_key='test_key')
    llm = LLM(config)

    # Verify max_output_tokens and max_input_tokens are initialized to None (default value)
    assert llm.config.max_output_tokens is None
    assert llm.config.max_input_tokens is None


def test_max_tokens_from_model_info():
    """Test that max_output_tokens and max_input_tokens are correctly initialized from model info."""
    # Create LLM instance with GPT-4 model which has known token limits
    config = LLMConfig(model='gpt-4', api_key='test_key')
    llm = LLM(config)

    # GPT-4 has specific token limits
    # These are the expected values from litellm
    assert llm.config.max_output_tokens == 4096
    assert llm.config.max_input_tokens == 8192


def test_claude_3_7_sonnet_max_output_tokens():
    """Test that Claude 3.7 Sonnet models get the special 64000 max_output_tokens value and default max_input_tokens."""
    # Create LLM instance with Claude 3.7 Sonnet model
    config = LLMConfig(model='claude-3-7-sonnet', api_key='test_key')
    llm = LLM(config)

    # Verify max_output_tokens is set to 64000 for Claude 3.7 Sonnet
    assert llm.config.max_output_tokens == 64000
    # Verify max_input_tokens is set to None (default value)
    assert llm.config.max_input_tokens is None


def test_claude_sonnet_4_max_output_tokens():
    """Test that Claude Sonnet 4 models get the correct max_output_tokens and max_input_tokens values."""
    # Create LLM instance with a Claude Sonnet 4 model
    config = LLMConfig(model='claude-sonnet-4-20250514', api_key='test_key')
    llm = LLM(config)

    # Verify max_output_tokens is set to the expected value
    assert llm.config.max_output_tokens == 64000
    # Verify max_input_tokens is set to the expected value
    # For Claude models, we expect a specific value from litellm
    assert llm.config.max_input_tokens == 200000


def test_sambanova_deepseek_model_max_output_tokens():
    """Test that SambaNova DeepSeek-V3-0324 model gets the correct max_output_tokens value."""
    # Create LLM instance with SambaNova DeepSeek model
    config = LLMConfig(model='sambanova/DeepSeek-V3-0324', api_key='test_key')
    llm = LLM(config)

    # SambaNova DeepSeek model has specific token limits
    # This is the expected value from litellm
    assert llm.config.max_output_tokens == 32768


def test_max_output_tokens_override_in_config():
    """Test that max_output_tokens can be overridden in the config."""
    # Create LLM instance with minimal config and overridden max_output_tokens
    config = LLMConfig(
        model='claude-sonnet-4-20250514', api_key='test_key', max_output_tokens=2048
    )
    llm = LLM(config)

    # Verify the config has the overridden max_output_tokens value
    assert llm.config.max_output_tokens == 2048


def test_azure_model_default_max_tokens():
    """Test that Azure models have the default max_output_tokens value."""
    # Create minimal config for Azure model (without specifying max_output_tokens)
    azure_config = LLMConfig(
        model='azure/non-existent-model',  # Use a non-existent model to avoid litellm having model info for it
        api_key='test_key',
        base_url='https://test.openai.azure.com/',
        api_version='2024-12-01-preview',
    )

    # Create LLM instance with Azure model
    llm = LLM(azure_config)

    # Verify the config has the default max_output_tokens value
    assert llm.config.max_output_tokens is None  # Default value


# Gemini Performance Optimization Tests


def test_gemini_model_keeps_none_reasoning_effort():
    """Test that Gemini models keep reasoning_effort=None for optimization."""
    config = LLMConfig(model='gemini-2.5-pro', api_key='test_key')
    # reasoning_effort should remain None for Gemini models
    assert config.reasoning_effort is None


def test_non_gemini_model_gets_high_reasoning_effort():
    """Test that non-Gemini models get reasoning_effort='high' by default."""
    config = LLMConfig(model='gpt-4o', api_key='test_key')
    # Non-Gemini models should get reasoning_effort='high'
    assert config.reasoning_effort == 'high'


def test_explicit_reasoning_effort_preserved():
    """Test that explicitly set reasoning_effort is preserved."""
    config = LLMConfig(
        model='gemini-2.5-pro', api_key='test_key', reasoning_effort='medium'
    )
    # Explicitly set reasoning_effort should be preserved
    assert config.reasoning_effort == 'medium'


@patch('openhands.llm.llm.litellm_completion')
def test_gemini_none_reasoning_effort_uses_thinking_budget(mock_completion):
    """Test that Gemini with reasoning_effort=None uses thinking budget."""
    config = LLMConfig(
        model='gemini-2.5-pro', api_key='test_key', reasoning_effort=None
    )

    # Mock the completion response
    mock_completion.return_value = {
        'choices': [{'message': {'content': 'Test response'}}],
        'usage': {'prompt_tokens': 10, 'completion_tokens': 5},
    }

    llm = LLM(config)
    sample_messages = [{'role': 'user', 'content': 'Hello, how are you?'}]
    llm.completion(messages=sample_messages)

    # Verify that thinking budget was set and reasoning_effort was None
    call_kwargs = mock_completion.call_args[1]
    assert 'thinking' in call_kwargs
    assert call_kwargs['thinking'] == {'budget_tokens': 128}
    assert call_kwargs.get('reasoning_effort') is None


@patch('openhands.llm.llm.litellm_completion')
def test_gemini_low_reasoning_effort_uses_thinking_budget(mock_completion):
    """Test that Gemini with reasoning_effort='low' uses thinking budget."""
    config = LLMConfig(
        model='gemini-2.5-pro', api_key='test_key', reasoning_effort='low'
    )

    # Mock the completion response
    mock_completion.return_value = {
        'choices': [{'message': {'content': 'Test response'}}],
        'usage': {'prompt_tokens': 10, 'completion_tokens': 5},
    }

    llm = LLM(config)
    sample_messages = [{'role': 'user', 'content': 'Hello, how are you?'}]
    llm.completion(messages=sample_messages)

    # Verify that thinking budget was set and reasoning_effort was None
    call_kwargs = mock_completion.call_args[1]
    assert 'thinking' in call_kwargs
    assert call_kwargs['thinking'] == {'budget_tokens': 128}
    assert call_kwargs.get('reasoning_effort') is None


@patch('openhands.llm.llm.litellm_completion')
def test_gemini_medium_reasoning_effort_passes_through(mock_completion):
    """Test that Gemini with reasoning_effort='medium' passes through to litellm."""
    config = LLMConfig(
        model='gemini-2.5-pro', api_key='test_key', reasoning_effort='medium'
    )

    # Mock the completion response
    mock_completion.return_value = {
        'choices': [{'message': {'content': 'Test response'}}],
        'usage': {'prompt_tokens': 10, 'completion_tokens': 5},
    }

    llm = LLM(config)
    sample_messages = [{'role': 'user', 'content': 'Hello, how are you?'}]
    llm.completion(messages=sample_messages)

    # Verify that reasoning_effort was passed through and thinking budget was not set
    call_kwargs = mock_completion.call_args[1]
    assert 'thinking' not in call_kwargs
    assert call_kwargs.get('reasoning_effort') == 'medium'


@patch('openhands.llm.llm.litellm_completion')
def test_gemini_high_reasoning_effort_passes_through(mock_completion):
    """Test that Gemini with reasoning_effort='high' passes through to litellm."""
    config = LLMConfig(
        model='gemini-2.5-pro', api_key='test_key', reasoning_effort='high'
    )

    # Mock the completion response
    mock_completion.return_value = {
        'choices': [{'message': {'content': 'Test response'}}],
        'usage': {'prompt_tokens': 10, 'completion_tokens': 5},
    }

    llm = LLM(config)
    sample_messages = [{'role': 'user', 'content': 'Hello, how are you?'}]
    llm.completion(messages=sample_messages)

    # Verify that reasoning_effort was passed through and thinking budget was not set
    call_kwargs = mock_completion.call_args[1]
    assert 'thinking' not in call_kwargs
    assert call_kwargs.get('reasoning_effort') == 'high'


@patch('openhands.llm.llm.litellm_completion')
def test_non_gemini_uses_reasoning_effort(mock_completion):
    """Test that non-Gemini models use reasoning_effort instead of thinking budget."""
    config = LLMConfig(model='o1', api_key='test_key', reasoning_effort='high')

    # Mock the completion response
    mock_completion.return_value = {
        'choices': [{'message': {'content': 'Test response'}}],
        'usage': {'prompt_tokens': 10, 'completion_tokens': 5},
    }

    llm = LLM(config)
    sample_messages = [{'role': 'user', 'content': 'Hello, how are you?'}]
    llm.completion(messages=sample_messages)

    # Verify that reasoning_effort was used and thinking budget was not set
    call_kwargs = mock_completion.call_args[1]
    assert 'thinking' not in call_kwargs
    assert call_kwargs.get('reasoning_effort') == 'high'


@patch('openhands.llm.llm.litellm_completion')
def test_non_reasoning_model_no_optimization(mock_completion):
    """Test that non-reasoning models don't get optimization parameters."""
    config = LLMConfig(
        model='gpt-3.5-turbo',  # Not in REASONING_EFFORT_SUPPORTED_MODELS
        api_key='test_key',
    )

    # Mock the completion response
    mock_completion.return_value = {
        'choices': [{'message': {'content': 'Test response'}}],
        'usage': {'prompt_tokens': 10, 'completion_tokens': 5},
    }

    llm = LLM(config)
    sample_messages = [{'role': 'user', 'content': 'Hello, how are you?'}]
    llm.completion(messages=sample_messages)

    # Verify that neither thinking budget nor reasoning_effort were set
    call_kwargs = mock_completion.call_args[1]
    assert 'thinking' not in call_kwargs
    assert 'reasoning_effort' not in call_kwargs


@patch('openhands.llm.llm.litellm_completion')
def test_gemini_performance_optimization_end_to_end(mock_completion):
    """Test the complete Gemini performance optimization flow end-to-end."""
    # Mock the completion response
    mock_completion.return_value = {
        'choices': [{'message': {'content': 'Optimized response'}}],
        'usage': {'prompt_tokens': 50, 'completion_tokens': 25},
    }

    # Create Gemini configuration
    config = LLMConfig(model='gemini-2.5-pro', api_key='test_key')

    # Verify config has optimized defaults
    assert config.reasoning_effort is None

    # Create LLM and make completion
    llm = LLM(config)
    messages = [{'role': 'user', 'content': 'Solve this complex problem'}]

    response = llm.completion(messages=messages)

    # Verify response was generated
    assert response['choices'][0]['message']['content'] == 'Optimized response'

    # Verify optimization parameters were applied
    call_kwargs = mock_completion.call_args[1]
    assert 'thinking' in call_kwargs
    assert call_kwargs['thinking'] == {'budget_tokens': 128}
    assert call_kwargs.get('reasoning_effort') is None

    # Verify temperature and top_p were removed for reasoning models
    assert 'temperature' not in call_kwargs
    assert 'top_p' not in call_kwargs<|MERGE_RESOLUTION|>--- conflicted
+++ resolved
@@ -748,34 +748,10 @@
         'choices': [{'message': {'content': 'Test response'}}]
     }
 
-<<<<<<< HEAD
-
-@patch('openhands.llm.llm.litellm_completion')
-def test_llm_gemini_thinking_parameter(mock_litellm_completion, default_config):
-    """
-    Test that the 'thinking' parameter is correctly passed to litellm_completion
-    when a Gemini model is used with 'low' reasoning_effort.
-    """
-    # Configure for Gemini model with low reasoning effort
-    gemini_config = copy.deepcopy(default_config)
-    gemini_config.model = 'gemini-2.5-pro'
-    gemini_config.reasoning_effort = 'low'
-
-    # Mock the response from litellm
-    mock_litellm_completion.return_value = {
-        'choices': [{'message': {'content': 'Test response'}}]
-    }
-
     # Initialize LLM and call completion
     llm = LLM(config=gemini_config)
     llm.completion(messages=[{'role': 'user', 'content': 'Hello!'}])
 
-=======
-    # Initialize LLM and call completion
-    llm = LLM(config=gemini_config)
-    llm.completion(messages=[{'role': 'user', 'content': 'Hello!'}])
-
->>>>>>> c2e860fe
     # Verify that litellm_completion was called with the 'thinking' parameter
     mock_litellm_completion.assert_called_once()
     call_args, call_kwargs = mock_litellm_completion.call_args
