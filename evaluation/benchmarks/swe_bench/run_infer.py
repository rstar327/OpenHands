--- conflicted
+++ resolved
@@ -267,16 +267,10 @@
         )
     )
     agent_config = AgentConfig(
-<<<<<<< HEAD
-        codeact_enable_jupyter=False,
-        codeact_enable_browsing=RUN_WITH_BROWSING,
-        codeact_enable_llm_editor=False,
-        codeact_enable_llm_diff=True,
-=======
         enable_jupyter=False,
         enable_browsing=RUN_WITH_BROWSING,
         enable_llm_editor=False,
->>>>>>> e69ae81a
+        codeact_enable_llm_diff=True,
         condenser=metadata.condenser_config,
         enable_prompt_extensions=False,
     )
