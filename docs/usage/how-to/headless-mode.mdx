---
title: Headless
description: You can run OpenHands with a single command, without starting the web application. This makes it easy to
  write scripts and automate tasks with OpenHands.
---

This is different from [the CLI](./cli-mode), which is interactive, and better for active development.

## With Python

To run OpenHands in headless mode with Python:
1. Ensure you have followed the [Development setup instructions](https://github.com/All-Hands-AI/OpenHands/blob/main/Development.md).
2. Run the following command:
```bash
poetry run python -m openhands.core.main -t "write a bash script that prints hi"
```

You'll need to be sure to set your model, API key, and other settings via environment variables
[or the `config.toml` file](https://github.com/All-Hands-AI/OpenHands/blob/main/config.template.toml).

### Working with Repositories

You can specify a repository for OpenHands to work with using `--selected-repo` or the `SANDBOX_SELECTED_REPO` environment variable:

> **Note**: Currently, authentication tokens (GITHUB_TOKEN, GITLAB_TOKEN, or BITBUCKET_TOKEN) are required for all repository operations, including public repositories. This is a known limitation that may be addressed in future versions to allow tokenless access to public repositories.

```bash
# Using command-line argument
poetry run python -m openhands.core.main \
  --selected-repo "owner/repo-name" \
  -t "analyze the codebase and suggest improvements"

# Using environment variable
export SANDBOX_SELECTED_REPO="owner/repo-name"
poetry run python -m openhands.core.main -t "fix any linting issues"

# Authentication tokens are currently required for ALL repository operations (public and private)
# This includes GitHub, GitLab, and Bitbucket repositories
export GITHUB_TOKEN="your-token"  # or GITLAB_TOKEN, BITBUCKET_TOKEN
poetry run python -m openhands.core.main \
  --selected-repo "owner/repo-name" \
  -t "review the security implementation"

# Using task files instead of inline task
echo "Review the README and suggest improvements" > task.txt
poetry run python -m openhands.core.main -f task.txt --selected-repo "owner/repo"
```

## With Docker

Set environment variables and run the Docker command:

```bash
# Set required environment variables
export SANDBOX_VOLUMES="/path/to/workspace:/workspace:rw"  # Format: host_path:container_path:mode
export LLM_MODEL="anthropic/claude-sonnet-4-20250514"  # or "anthropic/claude-sonnet-4-5-20250929"
export LLM_API_KEY="your-api-key"
export SANDBOX_SELECTED_REPO="owner/repo-name"  # Optional: requires GITHUB_TOKEN
export GITHUB_TOKEN="your-token"  # Required for repository operations

# Run OpenHands
docker run -it \
    --pull=always \
<<<<<<< HEAD
    -e SANDBOX_RUNTIME_CONTAINER_IMAGE=docker.all-hands.dev/all-hands-ai/runtime:0.57-nikolaik \
=======
    -e SANDBOX_RUNTIME_CONTAINER_IMAGE=docker.all-hands.dev/all-hands-ai/runtime:0.58-nikolaik \
>>>>>>> a80c51b2
    -e SANDBOX_USER_ID=$(id -u) \
    -e SANDBOX_VOLUMES=$SANDBOX_VOLUMES \
    -e LLM_API_KEY=$LLM_API_KEY \
    -e LLM_MODEL=$LLM_MODEL \
    -e SANDBOX_SELECTED_REPO=$SANDBOX_SELECTED_REPO \
    -e GITHUB_TOKEN=$GITHUB_TOKEN \
    -e LOG_ALL_EVENTS=true \
    -v /var/run/docker.sock:/var/run/docker.sock \
    -v ~/.openhands:/.openhands \
    --add-host host.docker.internal:host-gateway \
    --name openhands-app-$(date +%Y%m%d%H%M%S) \
<<<<<<< HEAD
    docker.all-hands.dev/all-hands-ai/openhands:0.57 \
=======
    docker.all-hands.dev/all-hands-ai/openhands:0.58 \
>>>>>>> a80c51b2
    python -m openhands.core.main -t "write a bash script that prints hi"
```

> **Note**: If you used OpenHands before version 0.44, run `mv ~/.openhands-state ~/.openhands` to migrate your conversation history.

The `-e SANDBOX_USER_ID=$(id -u)` is passed to the Docker command to ensure the sandbox user matches the host user’s
permissions. This prevents the agent from creating root-owned files in the mounted workspace.

## Additional Options

Common command-line options:
- `-d "/path/to/workspace"` - Set working directory
- `-f task.txt` - Load task from file
- `-i 50` - Set max iterations
- `-b 10.0` - Set budget limit (USD)
- `--no-auto-continue` - Interactive mode

Run `poetry run python -m openhands.core.main --help` for all options.

Set `export LOG_ALL_EVENTS=true` to log all agent actions.<|MERGE_RESOLUTION|>--- conflicted
+++ resolved
@@ -61,11 +61,7 @@
 # Run OpenHands
 docker run -it \
     --pull=always \
-<<<<<<< HEAD
-    -e SANDBOX_RUNTIME_CONTAINER_IMAGE=docker.all-hands.dev/all-hands-ai/runtime:0.57-nikolaik \
-=======
     -e SANDBOX_RUNTIME_CONTAINER_IMAGE=docker.all-hands.dev/all-hands-ai/runtime:0.58-nikolaik \
->>>>>>> a80c51b2
     -e SANDBOX_USER_ID=$(id -u) \
     -e SANDBOX_VOLUMES=$SANDBOX_VOLUMES \
     -e LLM_API_KEY=$LLM_API_KEY \
@@ -77,11 +73,7 @@
     -v ~/.openhands:/.openhands \
     --add-host host.docker.internal:host-gateway \
     --name openhands-app-$(date +%Y%m%d%H%M%S) \
-<<<<<<< HEAD
-    docker.all-hands.dev/all-hands-ai/openhands:0.57 \
-=======
     docker.all-hands.dev/all-hands-ai/openhands:0.58 \
->>>>>>> a80c51b2
     python -m openhands.core.main -t "write a bash script that prints hi"
 ```
 
