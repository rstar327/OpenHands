"""Deprecated shim: AgentSession moved to openhands.session.agent_session.

<<<<<<< HEAD
This module exists for backward compatibility. New code should import:
    from openhands.session.agent_session import AgentSession
"""

from openhands.session.agent_session import (  # noqa: F401
    WAIT_TIME_BEFORE_CLOSE,
    WAIT_TIME_BEFORE_CLOSE_INTERVAL,
    AgentSession,
)
=======
from openhands.controller import AgentController
from openhands.controller.agent import Agent
from openhands.controller.replay import ReplayManager
from openhands.controller.state.state import State
from openhands.core.config import AgentConfig, LLMConfig, OpenHandsConfig
from openhands.core.exceptions import AgentRuntimeUnavailableError
from openhands.core.logger import OpenHandsLoggerAdapter
from openhands.core.schema.agent import AgentState
from openhands.events.action import ChangeAgentStateAction, MessageAction
from openhands.events.event import Event, EventSource
from openhands.events.stream import EventStream
from openhands.integrations.provider import (
    CUSTOM_SECRETS_TYPE,
    PROVIDER_TOKEN_TYPE,
    ProviderHandler,
)
from openhands.llm.llm_registry import LLMRegistry
from openhands.mcp import add_mcp_tools_to_agent
from openhands.memory.memory import Memory
from openhands.microagent.microagent import BaseMicroagent
from openhands.runtime import get_runtime_cls
from openhands.runtime.base import Runtime
from openhands.runtime.impl.remote.remote_runtime import RemoteRuntime
from openhands.runtime.runtime_status import RuntimeStatus
from openhands.server.services.conversation_stats import ConversationStats
from openhands.storage.data_models.user_secrets import UserSecrets
from openhands.storage.files import FileStore
from openhands.utils.async_utils import EXECUTOR, call_sync_from_async
from openhands.utils.shutdown_listener import should_continue

WAIT_TIME_BEFORE_CLOSE = 90
WAIT_TIME_BEFORE_CLOSE_INTERVAL = 5


class AgentSession:
    """Represents a session with an Agent

    Attributes:
        controller: The AgentController instance for controlling the agent.
    """

    sid: str
    user_id: str | None
    event_stream: EventStream
    llm_registry: LLMRegistry
    file_store: FileStore
    controller: AgentController | None = None
    runtime: Runtime | None = None

    memory: Memory | None = None
    _starting: bool = False
    _started_at: float = 0
    _closed: bool = False
    loop: asyncio.AbstractEventLoop | None = None
    logger: LoggerAdapter

    def __init__(
        self,
        sid: str,
        file_store: FileStore,
        llm_registry: LLMRegistry,
        conversation_stats: ConversationStats,
        status_callback: Callable | None = None,
        user_id: str | None = None,
    ) -> None:
        """Initializes a new instance of the Session class

        Parameters:
        - sid: The session ID
        - file_store: Instance of the FileStore
        """
        self.sid = sid
        self.event_stream = EventStream(sid, file_store, user_id)
        self.file_store = file_store
        self._status_callback = status_callback
        self.user_id = user_id
        self.logger = OpenHandsLoggerAdapter(
            extra={'session_id': sid, 'user_id': user_id}
        )
        self.llm_registry = llm_registry
        self.conversation_stats = conversation_stats

    async def start(
        self,
        runtime_name: str,
        config: OpenHandsConfig,
        agent: Agent,
        max_iterations: int,
        git_provider_tokens: PROVIDER_TOKEN_TYPE | None = None,
        custom_secrets: CUSTOM_SECRETS_TYPE | None = None,
        max_budget_per_task: float | None = None,
        agent_to_llm_config: dict[str, LLMConfig] | None = None,
        agent_configs: dict[str, AgentConfig] | None = None,
        selected_repository: str | None = None,
        selected_branch: str | None = None,
        initial_message: MessageAction | None = None,
        conversation_instructions: str | None = None,
        replay_json: str | None = None,
    ) -> None:
        """Starts the Agent session
        Parameters:
        - runtime_name: The name of the runtime associated with the session
        - config:
        - agent:
        - max_iterations:
        - max_budget_per_task:
        - agent_to_llm_config:
        - agent_configs:
        """
        if self.controller or self.runtime:
            raise RuntimeError(
                'Session already started. You need to close this session and start a new one.'
            )

        if self._closed:
            self.logger.warning('Session closed before starting')
            return
        self._starting = True
        started_at = time.time()
        self._started_at = started_at
        finished = False  # For monitoring
        runtime_connected = False
        restored_state = False
        custom_secrets_handler = UserSecrets(
            custom_secrets=custom_secrets if custom_secrets else {}  # type: ignore[arg-type]
        )
        try:
            runtime_connected = await self._create_runtime(
                runtime_name=runtime_name,
                config=config,
                agent=agent,
                git_provider_tokens=git_provider_tokens,
                custom_secrets=custom_secrets,
                selected_repository=selected_repository,
                selected_branch=selected_branch,
            )

            repo_directory = None
            if self.runtime and runtime_connected and selected_repository:
                repo_directory = selected_repository.split('/')[-1]

            if git_provider_tokens:
                provider_handler = ProviderHandler(provider_tokens=git_provider_tokens)
                await provider_handler.set_event_stream_secrets(self.event_stream)

            if custom_secrets:
                custom_secrets_handler.set_event_stream_secrets(self.event_stream)

            self.memory = await self._create_memory(
                selected_repository=selected_repository,
                repo_directory=repo_directory,
                selected_branch=selected_branch,
                conversation_instructions=conversation_instructions,
                custom_secrets_descriptions=custom_secrets_handler.get_custom_secrets_descriptions(),
                working_dir=config.workspace_mount_path_in_sandbox,
            )

            # NOTE: this needs to happen before controller is created
            # so MCP tools can be included into the SystemMessageAction
            if self.runtime and runtime_connected and agent.config.enable_mcp:
                await add_mcp_tools_to_agent(agent, self.runtime, self.memory)

            if replay_json:
                initial_message = self._run_replay(
                    initial_message,
                    replay_json,
                    agent,
                    config,
                    max_iterations,
                    max_budget_per_task,
                    agent_to_llm_config,
                    agent_configs,
                )
            else:
                self.controller, restored_state = self._create_controller(
                    agent,
                    config.security.confirmation_mode,
                    max_iterations,
                    max_budget_per_task=max_budget_per_task,
                    agent_to_llm_config=agent_to_llm_config,
                    agent_configs=agent_configs,
                )

            if not self._closed:
                if initial_message:
                    self.event_stream.add_event(initial_message, EventSource.USER)
                    self.event_stream.add_event(
                        ChangeAgentStateAction(AgentState.RUNNING),
                        EventSource.ENVIRONMENT,
                    )
                else:
                    self.event_stream.add_event(
                        ChangeAgentStateAction(AgentState.AWAITING_USER_INPUT),
                        EventSource.ENVIRONMENT,
                    )
            finished = True
        finally:
            self._starting = False
            success = finished and runtime_connected
            duration = time.time() - started_at

            log_metadata = {
                'signal': 'agent_session_start',
                'success': success,
                'duration': duration,
                'restored_state': restored_state,
            }
            if success:
                self.logger.info(
                    f'Agent session start succeeded in {duration}s', extra=log_metadata
                )
            else:
                self.logger.error(
                    f'Agent session start failed in {duration}s', extra=log_metadata
                )

    async def close(self) -> None:
        """Closes the Agent session"""
        if self._closed:
            return
        self._closed = True
        while self._starting and should_continue():
            self.logger.debug(
                f'Waiting for initialization to finish before closing session {self.sid}'
            )
            await asyncio.sleep(WAIT_TIME_BEFORE_CLOSE_INTERVAL)
            if time.time() <= self._started_at + WAIT_TIME_BEFORE_CLOSE:
                self.logger.error(
                    f'Waited too long for initialization to finish before closing session {self.sid}'
                )
                break
        if self.event_stream is not None:
            self.event_stream.close()
        if self.controller is not None:
            self.controller.save_state()
            await self.controller.close()
        if self.runtime is not None:
            EXECUTOR.submit(self.runtime.close)

    def _run_replay(
        self,
        initial_message: MessageAction | None,
        replay_json: str,
        agent: Agent,
        config: OpenHandsConfig,
        max_iterations: int,
        max_budget_per_task: float | None,
        agent_to_llm_config: dict[str, LLMConfig] | None,
        agent_configs: dict[str, AgentConfig] | None,
    ) -> MessageAction:
        """Replays a trajectory from a JSON file. Note that once the replay session
        finishes, the controller will continue to run with further user instructions,
        so we still need to pass llm configs, budget, etc., even though the replay
        itself does not call LLM or cost money.
        """
        assert initial_message is None
        replay_events = ReplayManager.get_replay_events(json.loads(replay_json))
        self.controller, _ = self._create_controller(
            agent,
            config.security.confirmation_mode,
            max_iterations,
            max_budget_per_task=max_budget_per_task,
            agent_to_llm_config=agent_to_llm_config,
            agent_configs=agent_configs,
            replay_events=replay_events[1:],
        )
        assert isinstance(replay_events[0], MessageAction)
        return replay_events[0]

    def override_provider_tokens_with_custom_secret(
        self,
        git_provider_tokens: PROVIDER_TOKEN_TYPE | None,
        custom_secrets: CUSTOM_SECRETS_TYPE | None,
    ):
        if git_provider_tokens and custom_secrets:
            # Use dictionary comprehension to avoid modifying dictionary during iteration
            tokens = {
                provider: token
                for provider, token in git_provider_tokens.items()
                if not (
                    ProviderHandler.get_provider_env_key(provider) in custom_secrets
                    or ProviderHandler.get_provider_env_key(provider).upper()
                    in custom_secrets
                )
            }
            return MappingProxyType(tokens)
        return git_provider_tokens

    async def _create_runtime(
        self,
        runtime_name: str,
        config: OpenHandsConfig,
        agent: Agent,
        git_provider_tokens: PROVIDER_TOKEN_TYPE | None = None,
        custom_secrets: CUSTOM_SECRETS_TYPE | None = None,
        selected_repository: str | None = None,
        selected_branch: str | None = None,
    ) -> bool:
        """Creates a runtime instance

        Parameters:
        - runtime_name: The name of the runtime associated with the session
        - config:
        - agent:

        Return True on successfully connected, False if could not connect.
        Raises if already created, possibly in other situations.
        """
        if self.runtime is not None:
            raise RuntimeError('Runtime already created')

        custom_secrets_handler = UserSecrets(custom_secrets=custom_secrets or {})  # type: ignore[arg-type]
        env_vars = custom_secrets_handler.get_env_vars()

        self.logger.debug(f'Initializing runtime `{runtime_name}` now...')
        runtime_cls = get_runtime_cls(runtime_name)
        if runtime_cls == RemoteRuntime:
            # If provider tokens is passed in custom secrets, then remove provider from provider tokens
            # We prioritize provider tokens set in custom secrets
            overrided_tokens = self.override_provider_tokens_with_custom_secret(
                git_provider_tokens, custom_secrets
            )

            self.runtime = runtime_cls(
                config=config,
                event_stream=self.event_stream,
                llm_registry=self.llm_registry,
                sid=self.sid,
                plugins=agent.sandbox_plugins,
                status_callback=self._status_callback,
                headless_mode=False,
                attach_to_existing=False,
                git_provider_tokens=overrided_tokens,
                env_vars=env_vars,
                user_id=self.user_id,
            )
        else:
            provider_handler = ProviderHandler(
                provider_tokens=git_provider_tokens
                or cast(PROVIDER_TOKEN_TYPE, MappingProxyType({}))
            )

            # Merge git provider tokens with custom secrets before passing over to runtime
            env_vars.update(await provider_handler.get_env_vars(expose_secrets=True))
            self.runtime = runtime_cls(
                config=config,
                event_stream=self.event_stream,
                llm_registry=self.llm_registry,
                sid=self.sid,
                plugins=agent.sandbox_plugins,
                status_callback=self._status_callback,
                headless_mode=False,
                attach_to_existing=False,
                env_vars=env_vars,
                git_provider_tokens=git_provider_tokens,
            )

        # FIXME: this sleep is a terrible hack.
        # This is to give the websocket a second to connect, so that
        # the status messages make it through to the frontend.
        # We should find a better way to plumb status messages through.
        await asyncio.sleep(1)
        try:
            await self.runtime.connect()
        except AgentRuntimeUnavailableError as e:
            self.logger.error(f'Runtime initialization failed: {e}')
            if self._status_callback:
                self._status_callback(
                    'error', RuntimeStatus.ERROR_RUNTIME_DISCONNECTED, str(e)
                )
            return False

        await self.runtime.clone_or_init_repo(
            git_provider_tokens, selected_repository, selected_branch
        )
        await call_sync_from_async(self.runtime.maybe_run_setup_script)
        await call_sync_from_async(self.runtime.maybe_setup_git_hooks)

        self.logger.debug(
            f'Runtime initialized with plugins: {[plugin.name for plugin in self.runtime.plugins]}'
        )
        return True

    def _create_controller(
        self,
        agent: Agent,
        confirmation_mode: bool,
        max_iterations: int,
        max_budget_per_task: float | None = None,
        agent_to_llm_config: dict[str, LLMConfig] | None = None,
        agent_configs: dict[str, AgentConfig] | None = None,
        replay_events: list[Event] | None = None,
    ) -> tuple[AgentController, bool]:
        """Creates an AgentController instance

        Parameters:
        - agent:
        - confirmation_mode: Whether to use confirmation mode
        - max_iterations:
        - max_budget_per_task:
        - agent_to_llm_config:
        - agent_configs:

        Returns:
            Agent Controller and a bool indicating if state was restored from a previous conversation
        """
        if self.controller is not None:
            raise RuntimeError('Controller already created')
        if self.runtime is None:
            raise RuntimeError(
                'Runtime must be initialized before the agent controller'
            )

        msg = (
            '\n--------------------------------- OpenHands Configuration ---------------------------------\n'
            f'LLM: {agent.llm.config.model}\n'
            f'Base URL: {agent.llm.config.base_url}\n'
            f'Agent: {agent.name}\n'
            f'Runtime: {self.runtime.__class__.__name__}\n'
            f'Plugins: {[p.name for p in agent.sandbox_plugins] if agent.sandbox_plugins else "None"}\n'
            '-------------------------------------------------------------------------------------------'
        )
        self.logger.debug(msg)
        initial_state = self._maybe_restore_state()
        controller = AgentController(
            sid=self.sid,
            user_id=self.user_id,
            file_store=self.file_store,
            event_stream=self.event_stream,
            conversation_stats=self.conversation_stats,
            agent=agent,
            iteration_delta=int(max_iterations),
            budget_per_task_delta=max_budget_per_task,
            agent_to_llm_config=agent_to_llm_config,
            agent_configs=agent_configs,
            confirmation_mode=confirmation_mode,
            headless_mode=False,
            status_callback=self._status_callback,
            initial_state=initial_state,
            replay_events=replay_events,
            security_analyzer=self.runtime.security_analyzer if self.runtime else None,
        )

        return (controller, initial_state is not None)

    async def _create_memory(
        self,
        selected_repository: str | None,
        repo_directory: str | None,
        selected_branch: str | None,
        conversation_instructions: str | None,
        custom_secrets_descriptions: dict[str, str],
        working_dir: str,
    ) -> Memory:
        memory = Memory(
            event_stream=self.event_stream,
            sid=self.sid,
            status_callback=self._status_callback,
        )

        if self.runtime:
            # sets available hosts and other runtime info
            memory.set_runtime_info(
                self.runtime, custom_secrets_descriptions, working_dir
            )
            memory.set_conversation_instructions(conversation_instructions)

            # loads microagents from repo/.openhands/microagents
            microagents: list[BaseMicroagent] = await call_sync_from_async(
                self.runtime.get_microagents_from_selected_repo,
                selected_repository or None,
            )
            memory.load_user_workspace_microagents(microagents)

            if selected_repository and repo_directory:
                memory.set_repository_info(
                    selected_repository, repo_directory, selected_branch
                )
        return memory

    def get_state(self) -> AgentState | None:
        controller = self.controller
        if controller:
            return controller.state.agent_state
        if time.time() > self._started_at + WAIT_TIME_BEFORE_CLOSE:
            # If 5 minutes have elapsed and we still don't have a controller, something has gone wrong
            return AgentState.ERROR
        return None

    def _maybe_restore_state(self) -> State | None:
        """Helper method to handle state restore logic."""
        restored_state = None

        # Attempt to restore the state from session.
        # Use a heuristic to figure out if we should have a state:
        # if we have events in the stream.
        try:
            restored_state = State.restore_from_session(
                self.sid, self.file_store, self.user_id
            )
            self.logger.debug(f'Restored state from session, sid: {self.sid}')
        except Exception as e:
            if self.event_stream.get_latest_event_id() > 0:
                # if we have events, we should have a state
                self.logger.warning(f'State could not be restored: {e}')
            else:
                self.logger.debug('No events found, no state to restore')
        return restored_state
>>>>>>> fd5b5075

__all__ = [
    'AgentSession',
    'WAIT_TIME_BEFORE_CLOSE',
    'WAIT_TIME_BEFORE_CLOSE_INTERVAL',
]<|MERGE_RESOLUTION|>--- conflicted
+++ resolved
@@ -1,6 +1,5 @@
 """Deprecated shim: AgentSession moved to openhands.session.agent_session.
 
-<<<<<<< HEAD
 This module exists for backward compatibility. New code should import:
     from openhands.session.agent_session import AgentSession
 """
@@ -10,516 +9,6 @@
     WAIT_TIME_BEFORE_CLOSE_INTERVAL,
     AgentSession,
 )
-=======
-from openhands.controller import AgentController
-from openhands.controller.agent import Agent
-from openhands.controller.replay import ReplayManager
-from openhands.controller.state.state import State
-from openhands.core.config import AgentConfig, LLMConfig, OpenHandsConfig
-from openhands.core.exceptions import AgentRuntimeUnavailableError
-from openhands.core.logger import OpenHandsLoggerAdapter
-from openhands.core.schema.agent import AgentState
-from openhands.events.action import ChangeAgentStateAction, MessageAction
-from openhands.events.event import Event, EventSource
-from openhands.events.stream import EventStream
-from openhands.integrations.provider import (
-    CUSTOM_SECRETS_TYPE,
-    PROVIDER_TOKEN_TYPE,
-    ProviderHandler,
-)
-from openhands.llm.llm_registry import LLMRegistry
-from openhands.mcp import add_mcp_tools_to_agent
-from openhands.memory.memory import Memory
-from openhands.microagent.microagent import BaseMicroagent
-from openhands.runtime import get_runtime_cls
-from openhands.runtime.base import Runtime
-from openhands.runtime.impl.remote.remote_runtime import RemoteRuntime
-from openhands.runtime.runtime_status import RuntimeStatus
-from openhands.server.services.conversation_stats import ConversationStats
-from openhands.storage.data_models.user_secrets import UserSecrets
-from openhands.storage.files import FileStore
-from openhands.utils.async_utils import EXECUTOR, call_sync_from_async
-from openhands.utils.shutdown_listener import should_continue
-
-WAIT_TIME_BEFORE_CLOSE = 90
-WAIT_TIME_BEFORE_CLOSE_INTERVAL = 5
-
-
-class AgentSession:
-    """Represents a session with an Agent
-
-    Attributes:
-        controller: The AgentController instance for controlling the agent.
-    """
-
-    sid: str
-    user_id: str | None
-    event_stream: EventStream
-    llm_registry: LLMRegistry
-    file_store: FileStore
-    controller: AgentController | None = None
-    runtime: Runtime | None = None
-
-    memory: Memory | None = None
-    _starting: bool = False
-    _started_at: float = 0
-    _closed: bool = False
-    loop: asyncio.AbstractEventLoop | None = None
-    logger: LoggerAdapter
-
-    def __init__(
-        self,
-        sid: str,
-        file_store: FileStore,
-        llm_registry: LLMRegistry,
-        conversation_stats: ConversationStats,
-        status_callback: Callable | None = None,
-        user_id: str | None = None,
-    ) -> None:
-        """Initializes a new instance of the Session class
-
-        Parameters:
-        - sid: The session ID
-        - file_store: Instance of the FileStore
-        """
-        self.sid = sid
-        self.event_stream = EventStream(sid, file_store, user_id)
-        self.file_store = file_store
-        self._status_callback = status_callback
-        self.user_id = user_id
-        self.logger = OpenHandsLoggerAdapter(
-            extra={'session_id': sid, 'user_id': user_id}
-        )
-        self.llm_registry = llm_registry
-        self.conversation_stats = conversation_stats
-
-    async def start(
-        self,
-        runtime_name: str,
-        config: OpenHandsConfig,
-        agent: Agent,
-        max_iterations: int,
-        git_provider_tokens: PROVIDER_TOKEN_TYPE | None = None,
-        custom_secrets: CUSTOM_SECRETS_TYPE | None = None,
-        max_budget_per_task: float | None = None,
-        agent_to_llm_config: dict[str, LLMConfig] | None = None,
-        agent_configs: dict[str, AgentConfig] | None = None,
-        selected_repository: str | None = None,
-        selected_branch: str | None = None,
-        initial_message: MessageAction | None = None,
-        conversation_instructions: str | None = None,
-        replay_json: str | None = None,
-    ) -> None:
-        """Starts the Agent session
-        Parameters:
-        - runtime_name: The name of the runtime associated with the session
-        - config:
-        - agent:
-        - max_iterations:
-        - max_budget_per_task:
-        - agent_to_llm_config:
-        - agent_configs:
-        """
-        if self.controller or self.runtime:
-            raise RuntimeError(
-                'Session already started. You need to close this session and start a new one.'
-            )
-
-        if self._closed:
-            self.logger.warning('Session closed before starting')
-            return
-        self._starting = True
-        started_at = time.time()
-        self._started_at = started_at
-        finished = False  # For monitoring
-        runtime_connected = False
-        restored_state = False
-        custom_secrets_handler = UserSecrets(
-            custom_secrets=custom_secrets if custom_secrets else {}  # type: ignore[arg-type]
-        )
-        try:
-            runtime_connected = await self._create_runtime(
-                runtime_name=runtime_name,
-                config=config,
-                agent=agent,
-                git_provider_tokens=git_provider_tokens,
-                custom_secrets=custom_secrets,
-                selected_repository=selected_repository,
-                selected_branch=selected_branch,
-            )
-
-            repo_directory = None
-            if self.runtime and runtime_connected and selected_repository:
-                repo_directory = selected_repository.split('/')[-1]
-
-            if git_provider_tokens:
-                provider_handler = ProviderHandler(provider_tokens=git_provider_tokens)
-                await provider_handler.set_event_stream_secrets(self.event_stream)
-
-            if custom_secrets:
-                custom_secrets_handler.set_event_stream_secrets(self.event_stream)
-
-            self.memory = await self._create_memory(
-                selected_repository=selected_repository,
-                repo_directory=repo_directory,
-                selected_branch=selected_branch,
-                conversation_instructions=conversation_instructions,
-                custom_secrets_descriptions=custom_secrets_handler.get_custom_secrets_descriptions(),
-                working_dir=config.workspace_mount_path_in_sandbox,
-            )
-
-            # NOTE: this needs to happen before controller is created
-            # so MCP tools can be included into the SystemMessageAction
-            if self.runtime and runtime_connected and agent.config.enable_mcp:
-                await add_mcp_tools_to_agent(agent, self.runtime, self.memory)
-
-            if replay_json:
-                initial_message = self._run_replay(
-                    initial_message,
-                    replay_json,
-                    agent,
-                    config,
-                    max_iterations,
-                    max_budget_per_task,
-                    agent_to_llm_config,
-                    agent_configs,
-                )
-            else:
-                self.controller, restored_state = self._create_controller(
-                    agent,
-                    config.security.confirmation_mode,
-                    max_iterations,
-                    max_budget_per_task=max_budget_per_task,
-                    agent_to_llm_config=agent_to_llm_config,
-                    agent_configs=agent_configs,
-                )
-
-            if not self._closed:
-                if initial_message:
-                    self.event_stream.add_event(initial_message, EventSource.USER)
-                    self.event_stream.add_event(
-                        ChangeAgentStateAction(AgentState.RUNNING),
-                        EventSource.ENVIRONMENT,
-                    )
-                else:
-                    self.event_stream.add_event(
-                        ChangeAgentStateAction(AgentState.AWAITING_USER_INPUT),
-                        EventSource.ENVIRONMENT,
-                    )
-            finished = True
-        finally:
-            self._starting = False
-            success = finished and runtime_connected
-            duration = time.time() - started_at
-
-            log_metadata = {
-                'signal': 'agent_session_start',
-                'success': success,
-                'duration': duration,
-                'restored_state': restored_state,
-            }
-            if success:
-                self.logger.info(
-                    f'Agent session start succeeded in {duration}s', extra=log_metadata
-                )
-            else:
-                self.logger.error(
-                    f'Agent session start failed in {duration}s', extra=log_metadata
-                )
-
-    async def close(self) -> None:
-        """Closes the Agent session"""
-        if self._closed:
-            return
-        self._closed = True
-        while self._starting and should_continue():
-            self.logger.debug(
-                f'Waiting for initialization to finish before closing session {self.sid}'
-            )
-            await asyncio.sleep(WAIT_TIME_BEFORE_CLOSE_INTERVAL)
-            if time.time() <= self._started_at + WAIT_TIME_BEFORE_CLOSE:
-                self.logger.error(
-                    f'Waited too long for initialization to finish before closing session {self.sid}'
-                )
-                break
-        if self.event_stream is not None:
-            self.event_stream.close()
-        if self.controller is not None:
-            self.controller.save_state()
-            await self.controller.close()
-        if self.runtime is not None:
-            EXECUTOR.submit(self.runtime.close)
-
-    def _run_replay(
-        self,
-        initial_message: MessageAction | None,
-        replay_json: str,
-        agent: Agent,
-        config: OpenHandsConfig,
-        max_iterations: int,
-        max_budget_per_task: float | None,
-        agent_to_llm_config: dict[str, LLMConfig] | None,
-        agent_configs: dict[str, AgentConfig] | None,
-    ) -> MessageAction:
-        """Replays a trajectory from a JSON file. Note that once the replay session
-        finishes, the controller will continue to run with further user instructions,
-        so we still need to pass llm configs, budget, etc., even though the replay
-        itself does not call LLM or cost money.
-        """
-        assert initial_message is None
-        replay_events = ReplayManager.get_replay_events(json.loads(replay_json))
-        self.controller, _ = self._create_controller(
-            agent,
-            config.security.confirmation_mode,
-            max_iterations,
-            max_budget_per_task=max_budget_per_task,
-            agent_to_llm_config=agent_to_llm_config,
-            agent_configs=agent_configs,
-            replay_events=replay_events[1:],
-        )
-        assert isinstance(replay_events[0], MessageAction)
-        return replay_events[0]
-
-    def override_provider_tokens_with_custom_secret(
-        self,
-        git_provider_tokens: PROVIDER_TOKEN_TYPE | None,
-        custom_secrets: CUSTOM_SECRETS_TYPE | None,
-    ):
-        if git_provider_tokens and custom_secrets:
-            # Use dictionary comprehension to avoid modifying dictionary during iteration
-            tokens = {
-                provider: token
-                for provider, token in git_provider_tokens.items()
-                if not (
-                    ProviderHandler.get_provider_env_key(provider) in custom_secrets
-                    or ProviderHandler.get_provider_env_key(provider).upper()
-                    in custom_secrets
-                )
-            }
-            return MappingProxyType(tokens)
-        return git_provider_tokens
-
-    async def _create_runtime(
-        self,
-        runtime_name: str,
-        config: OpenHandsConfig,
-        agent: Agent,
-        git_provider_tokens: PROVIDER_TOKEN_TYPE | None = None,
-        custom_secrets: CUSTOM_SECRETS_TYPE | None = None,
-        selected_repository: str | None = None,
-        selected_branch: str | None = None,
-    ) -> bool:
-        """Creates a runtime instance
-
-        Parameters:
-        - runtime_name: The name of the runtime associated with the session
-        - config:
-        - agent:
-
-        Return True on successfully connected, False if could not connect.
-        Raises if already created, possibly in other situations.
-        """
-        if self.runtime is not None:
-            raise RuntimeError('Runtime already created')
-
-        custom_secrets_handler = UserSecrets(custom_secrets=custom_secrets or {})  # type: ignore[arg-type]
-        env_vars = custom_secrets_handler.get_env_vars()
-
-        self.logger.debug(f'Initializing runtime `{runtime_name}` now...')
-        runtime_cls = get_runtime_cls(runtime_name)
-        if runtime_cls == RemoteRuntime:
-            # If provider tokens is passed in custom secrets, then remove provider from provider tokens
-            # We prioritize provider tokens set in custom secrets
-            overrided_tokens = self.override_provider_tokens_with_custom_secret(
-                git_provider_tokens, custom_secrets
-            )
-
-            self.runtime = runtime_cls(
-                config=config,
-                event_stream=self.event_stream,
-                llm_registry=self.llm_registry,
-                sid=self.sid,
-                plugins=agent.sandbox_plugins,
-                status_callback=self._status_callback,
-                headless_mode=False,
-                attach_to_existing=False,
-                git_provider_tokens=overrided_tokens,
-                env_vars=env_vars,
-                user_id=self.user_id,
-            )
-        else:
-            provider_handler = ProviderHandler(
-                provider_tokens=git_provider_tokens
-                or cast(PROVIDER_TOKEN_TYPE, MappingProxyType({}))
-            )
-
-            # Merge git provider tokens with custom secrets before passing over to runtime
-            env_vars.update(await provider_handler.get_env_vars(expose_secrets=True))
-            self.runtime = runtime_cls(
-                config=config,
-                event_stream=self.event_stream,
-                llm_registry=self.llm_registry,
-                sid=self.sid,
-                plugins=agent.sandbox_plugins,
-                status_callback=self._status_callback,
-                headless_mode=False,
-                attach_to_existing=False,
-                env_vars=env_vars,
-                git_provider_tokens=git_provider_tokens,
-            )
-
-        # FIXME: this sleep is a terrible hack.
-        # This is to give the websocket a second to connect, so that
-        # the status messages make it through to the frontend.
-        # We should find a better way to plumb status messages through.
-        await asyncio.sleep(1)
-        try:
-            await self.runtime.connect()
-        except AgentRuntimeUnavailableError as e:
-            self.logger.error(f'Runtime initialization failed: {e}')
-            if self._status_callback:
-                self._status_callback(
-                    'error', RuntimeStatus.ERROR_RUNTIME_DISCONNECTED, str(e)
-                )
-            return False
-
-        await self.runtime.clone_or_init_repo(
-            git_provider_tokens, selected_repository, selected_branch
-        )
-        await call_sync_from_async(self.runtime.maybe_run_setup_script)
-        await call_sync_from_async(self.runtime.maybe_setup_git_hooks)
-
-        self.logger.debug(
-            f'Runtime initialized with plugins: {[plugin.name for plugin in self.runtime.plugins]}'
-        )
-        return True
-
-    def _create_controller(
-        self,
-        agent: Agent,
-        confirmation_mode: bool,
-        max_iterations: int,
-        max_budget_per_task: float | None = None,
-        agent_to_llm_config: dict[str, LLMConfig] | None = None,
-        agent_configs: dict[str, AgentConfig] | None = None,
-        replay_events: list[Event] | None = None,
-    ) -> tuple[AgentController, bool]:
-        """Creates an AgentController instance
-
-        Parameters:
-        - agent:
-        - confirmation_mode: Whether to use confirmation mode
-        - max_iterations:
-        - max_budget_per_task:
-        - agent_to_llm_config:
-        - agent_configs:
-
-        Returns:
-            Agent Controller and a bool indicating if state was restored from a previous conversation
-        """
-        if self.controller is not None:
-            raise RuntimeError('Controller already created')
-        if self.runtime is None:
-            raise RuntimeError(
-                'Runtime must be initialized before the agent controller'
-            )
-
-        msg = (
-            '\n--------------------------------- OpenHands Configuration ---------------------------------\n'
-            f'LLM: {agent.llm.config.model}\n'
-            f'Base URL: {agent.llm.config.base_url}\n'
-            f'Agent: {agent.name}\n'
-            f'Runtime: {self.runtime.__class__.__name__}\n'
-            f'Plugins: {[p.name for p in agent.sandbox_plugins] if agent.sandbox_plugins else "None"}\n'
-            '-------------------------------------------------------------------------------------------'
-        )
-        self.logger.debug(msg)
-        initial_state = self._maybe_restore_state()
-        controller = AgentController(
-            sid=self.sid,
-            user_id=self.user_id,
-            file_store=self.file_store,
-            event_stream=self.event_stream,
-            conversation_stats=self.conversation_stats,
-            agent=agent,
-            iteration_delta=int(max_iterations),
-            budget_per_task_delta=max_budget_per_task,
-            agent_to_llm_config=agent_to_llm_config,
-            agent_configs=agent_configs,
-            confirmation_mode=confirmation_mode,
-            headless_mode=False,
-            status_callback=self._status_callback,
-            initial_state=initial_state,
-            replay_events=replay_events,
-            security_analyzer=self.runtime.security_analyzer if self.runtime else None,
-        )
-
-        return (controller, initial_state is not None)
-
-    async def _create_memory(
-        self,
-        selected_repository: str | None,
-        repo_directory: str | None,
-        selected_branch: str | None,
-        conversation_instructions: str | None,
-        custom_secrets_descriptions: dict[str, str],
-        working_dir: str,
-    ) -> Memory:
-        memory = Memory(
-            event_stream=self.event_stream,
-            sid=self.sid,
-            status_callback=self._status_callback,
-        )
-
-        if self.runtime:
-            # sets available hosts and other runtime info
-            memory.set_runtime_info(
-                self.runtime, custom_secrets_descriptions, working_dir
-            )
-            memory.set_conversation_instructions(conversation_instructions)
-
-            # loads microagents from repo/.openhands/microagents
-            microagents: list[BaseMicroagent] = await call_sync_from_async(
-                self.runtime.get_microagents_from_selected_repo,
-                selected_repository or None,
-            )
-            memory.load_user_workspace_microagents(microagents)
-
-            if selected_repository and repo_directory:
-                memory.set_repository_info(
-                    selected_repository, repo_directory, selected_branch
-                )
-        return memory
-
-    def get_state(self) -> AgentState | None:
-        controller = self.controller
-        if controller:
-            return controller.state.agent_state
-        if time.time() > self._started_at + WAIT_TIME_BEFORE_CLOSE:
-            # If 5 minutes have elapsed and we still don't have a controller, something has gone wrong
-            return AgentState.ERROR
-        return None
-
-    def _maybe_restore_state(self) -> State | None:
-        """Helper method to handle state restore logic."""
-        restored_state = None
-
-        # Attempt to restore the state from session.
-        # Use a heuristic to figure out if we should have a state:
-        # if we have events in the stream.
-        try:
-            restored_state = State.restore_from_session(
-                self.sid, self.file_store, self.user_id
-            )
-            self.logger.debug(f'Restored state from session, sid: {self.sid}')
-        except Exception as e:
-            if self.event_stream.get_latest_event_id() > 0:
-                # if we have events, we should have a state
-                self.logger.warning(f'State could not be restored: {e}')
-            else:
-                self.logger.debug('No events found, no state to restore')
-        return restored_state
->>>>>>> fd5b5075
 
 __all__ = [
     'AgentSession',
