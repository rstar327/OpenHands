--- conflicted
+++ resolved
@@ -16,6 +16,7 @@
     AgentStateChangedObservation,
     CmdOutputObservation,
     NullObservation,
+    RecallObservation,
 )
 from openhands.events.observation.error import ErrorObservation
 from openhands.events.serialization import event_from_dict, event_to_dict
@@ -202,12 +203,8 @@
             await self.send(event_to_dict(event))
         # NOTE: ipython observations are not sent here currently
         elif event.source == EventSource.ENVIRONMENT and isinstance(
-<<<<<<< HEAD
             event,
             (CmdOutputObservation, AgentStateChangedObservation, RecallObservation),
-=======
-            event, (CmdOutputObservation, AgentStateChangedObservation)
->>>>>>> 36e092e0
         ):
             # feedback from the environment to agent actions is understood as agent events by the UI
             event_dict = event_to_dict(event)
