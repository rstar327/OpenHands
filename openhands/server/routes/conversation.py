from fastapi import APIRouter, HTTPException, Request, status
from fastapi.responses import JSONResponse

from openhands.core.logger import openhands_logger as logger
from openhands.events.event_filter import EventFilter
from openhands.events.serialization.event import event_to_dict
from openhands.runtime.base import Runtime
from openhands.server.shared import conversation_manager

app = APIRouter(prefix='/api/conversations/{conversation_id}')


@app.get('/config')
async def get_remote_runtime_config(request: Request) -> JSONResponse:
    """Retrieve the runtime configuration.

    Currently, this is the session ID and runtime ID (if available).
    """
    runtime = request.state.conversation.runtime
    runtime_id = runtime.runtime_id if hasattr(runtime, 'runtime_id') else None
    session_id = (
        runtime.conversation_id if hasattr(runtime, 'conversation_id') else None
    )
    return JSONResponse(
        content={
            'runtime_id': runtime_id,
            'session_id': session_id,
        }
    )


@app.get('/vscode-url')
async def get_vscode_url(request: Request) -> JSONResponse:
    """Get the VSCode URL.

    This endpoint allows getting the VSCode URL.

    Args:
        request (Request): The incoming FastAPI request object.

    Returns:
        JSONResponse: A JSON response indicating the success of the operation.
    """
    try:
        runtime: Runtime = request.state.conversation.runtime
        logger.debug(f'Runtime type: {type(runtime)}')
        logger.debug(f'Runtime VSCode URL: {runtime.vscode_url}')
        return JSONResponse(
            status_code=status.HTTP_200_OK, content={'vscode_url': runtime.vscode_url}
        )
    except Exception as e:
        logger.error(f'Error getting VSCode URL: {e}')
        return JSONResponse(
            status_code=status.HTTP_500_INTERNAL_SERVER_ERROR,
            content={
                'vscode_url': None,
                'error': f'Error getting VSCode URL: {e}',
            },
        )


@app.get('/web-hosts')
async def get_hosts(request: Request) -> JSONResponse:
    """Get the hosts used by the runtime.

    This endpoint allows getting the hosts used by the runtime.

    Args:
        request (Request): The incoming FastAPI request object.

    Returns:
        JSONResponse: A JSON response indicating the success of the operation.
    """
    try:
        if not hasattr(request.state, 'conversation'):
            return JSONResponse(
                status_code=500,
                content={'error': 'No conversation found in request state'},
            )

        if not hasattr(request.state.conversation, 'runtime'):
            return JSONResponse(
                status_code=500, content={'error': 'No runtime found in conversation'}
            )

        runtime: Runtime = request.state.conversation.runtime
        logger.debug(f'Runtime type: {type(runtime)}')
        logger.debug(f'Runtime hosts: {runtime.web_hosts}')
        return JSONResponse(status_code=200, content={'hosts': runtime.web_hosts})
    except Exception as e:
        logger.error(f'Error getting runtime hosts: {e}')
        return JSONResponse(
            status_code=500,
            content={
                'hosts': None,
                'error': f'Error getting runtime hosts: {e}',
            },
        )


@app.get('/events')
async def search_events(
    request: Request,
    start_id: int = 0,
    end_id: int | None = None,
    reverse: bool = False,
    filter: EventFilter | None = None,
    limit: int = 20,
):
    """Search through the event stream with filtering and pagination.
    Args:
        request: The incoming request object
        start_id: Starting ID in the event stream. Defaults to 0
        end_id: Ending ID in the event stream
        reverse: Whether to retrieve events in reverse order. Defaults to False.
        filter: Filter for events
        limit: Maximum number of events to return. Must be between 1 and 100. Defaults to 20
    Returns:
        dict: Dictionary containing:
            - events: List of matching events
            - has_more: Whether there are more matching events after this batch
    Raises:
        HTTPException: If conversation is not found
        ValueError: If limit is less than 1 or greater than 100
    """
    if not request.state.conversation:
        raise HTTPException(
            status_code=status.HTTP_404_NOT_FOUND, detail='ServerConversation not found'
        )
    if limit < 0 or limit > 100:
        raise HTTPException(
            status_code=status.HTTP_400_BAD_REQUEST, detail='Invalid limit'
        )

    # Get matching events from the stream
    event_stream = request.state.conversation.event_stream
    events = list(
        event_stream.search_events(
            start_id=start_id,
            end_id=end_id,
            reverse=reverse,
            filter=filter,
            limit=limit + 1,
        )
    )

    # Check if there are more events
    has_more = len(events) > limit
    if has_more:
        events = events[:limit]  # Remove the extra event

    events = [event_to_dict(event) for event in events]
    return {
        'events': events,
        'has_more': has_more,
    }


@app.post('/events')
async def add_event(request: Request):
    data = request.json()
<<<<<<< HEAD
    conversation_manager.send_to_event_stream(request.state.conversation_id, data)
=======
    conversation_manager.send_to_event_stream(request.state.sid, data)
>>>>>>> 205f0234
    return JSONResponse({'success': True})<|MERGE_RESOLUTION|>--- conflicted
+++ resolved
@@ -159,9 +159,5 @@
 @app.post('/events')
 async def add_event(request: Request):
     data = request.json()
-<<<<<<< HEAD
     conversation_manager.send_to_event_stream(request.state.conversation_id, data)
-=======
-    conversation_manager.send_to_event_stream(request.state.sid, data)
->>>>>>> 205f0234
     return JSONResponse({'success': True})