from fastapi import APIRouter, Depends, status
from fastapi.responses import JSONResponse

from openhands.core.logger import openhands_logger as logger
<<<<<<< HEAD
=======
from openhands.integrations.provider import PROVIDER_TOKEN_TYPE, ProviderToken
from openhands.integrations.service_types import ProviderType
>>>>>>> b6c5a7e8
from openhands.integrations.utils import validate_provider_token
from openhands.server.settings import (
    GETCustomSecrets,
    POSTCustomSecrets,
    POSTProviderModel,
)
from openhands.server.user_auth import (
<<<<<<< HEAD
=======
    get_provider_tokens,
>>>>>>> b6c5a7e8
    get_secrets_store,
    get_user_secrets,
)
from openhands.storage.data_models.settings import Settings
from openhands.storage.data_models.user_secrets import UserSecrets
from openhands.storage.secrets.secrets_store import SecretsStore
from openhands.storage.settings.settings_store import SettingsStore

app = APIRouter(prefix='/api')


# =================================================
# SECTION: Handle git provider tokens
# =================================================


async def invalidate_legacy_secrets_store(
    settings: Settings, settings_store: SettingsStore, secrets_store: SecretsStore
) -> UserSecrets | None:
    """
    We are moving `secrets_store` (a field from `Settings` object) to its own dedicated store
    This function moves the values from Settings to UserSecrets, and deletes the values in Settings
    While this function in called multiple times, the migration only ever happens once
    """

    if len(settings.secrets_store.provider_tokens.items()) > 0:
        user_secrets = UserSecrets(
            provider_tokens=settings.secrets_store.provider_tokens
        )
        await secrets_store.store(user_secrets)

        # Invalidate old tokens via settings store serializer
        invalidated_secrets_settings = settings.model_copy(
            update={'secrets_store': UserSecrets()}
        )
        await settings_store.store(invalidated_secrets_settings)

        return user_secrets
<<<<<<< HEAD
=======

    return None
>>>>>>> b6c5a7e8

    return None

def process_token_validation_result(
        confirmed_token_type: ProviderType | None, 
        token_type: ProviderType):
    
    if not confirmed_token_type or confirmed_token_type != token_type:
        return f'Invalid token. Please make sure it is a valid {token_type.value} token.'
    
    return ''

async def check_provider_tokens(
    incoming_provider_tokens: POSTProviderModel,
    existing_provider_tokens: PROVIDER_TOKEN_TYPE) -> str:

    msg = ''
    if incoming_provider_tokens.provider_tokens:
        # Determine whether tokens are valid
        for token_type, token_value in incoming_provider_tokens.provider_tokens.items():
            if token_value.token:
<<<<<<< HEAD
                confirmed_token_type = await validate_provider_token(token_value.token)
=======
                confirmed_token_type = await validate_provider_token(token_value.token, token_value.host) # FE always sends latest host
                msg = process_token_validation_result(confirmed_token_type, token_type)

            existing_token = existing_provider_tokens.get(token_type, None)
            if existing_token and (existing_token.host != token_value.host) and existing_token.token:
                confirmed_token_type = await validate_provider_token(existing_token.token, token_value.host) # Host has changed, check it against existing token
>>>>>>> b6c5a7e8
                if not confirmed_token_type or confirmed_token_type != token_type:
                    msg = process_token_validation_result(confirmed_token_type, token_type)

    return msg


@app.post('/add-git-providers')
async def store_provider_tokens(
    provider_info: POSTProviderModel,
    secrets_store: SecretsStore = Depends(get_secrets_store),
<<<<<<< HEAD
=======
    provider_tokens: PROVIDER_TOKEN_TYPE = Depends(get_provider_tokens)
>>>>>>> b6c5a7e8
) -> JSONResponse:

    provider_err_msg = await check_provider_tokens(provider_info, provider_tokens)
    if provider_err_msg:
        return JSONResponse(
            status_code=status.HTTP_401_UNAUTHORIZED,
            content={'error': provider_err_msg},
        )

    try:
        user_secrets = await secrets_store.load()
        if not user_secrets:
            user_secrets = UserSecrets()

<<<<<<< HEAD
        if user_secrets:
            if provider_info.provider_tokens:
                existing_providers = [
                    provider for provider in user_secrets.provider_tokens
                ]

                # Merge incoming settings store with the existing one
                for provider, token_value in list(
                    provider_info.provider_tokens.items()
                ):
                    if provider in existing_providers and not token_value.token:
                        existing_token = user_secrets.provider_tokens.get(provider)
                        if existing_token and existing_token.token:
                            provider_info.provider_tokens[provider] = existing_token

            else:  # nothing passed in means keep current settings
                provider_info.provider_tokens = dict(user_secrets.provider_tokens)

            updated_secrets = user_secrets.model_copy(
                update={'provider_tokens': provider_info.provider_tokens}
            )
            await secrets_store.store(updated_secrets)
=======
        if provider_info.provider_tokens:
            existing_providers = [provider for provider in user_secrets.provider_tokens]

            # Merge incoming settings store with the existing one
            for provider, token_value in list(provider_info.provider_tokens.items()):
                if provider in existing_providers and not token_value.token:
                    existing_token = user_secrets.provider_tokens.get(provider)
                    if existing_token and existing_token.token:
                        provider_info.provider_tokens[provider] = existing_token
>>>>>>> b6c5a7e8

                provider_info.provider_tokens[provider] = provider_info.provider_tokens[provider].model_copy(update={'host': token_value.host})

        updated_secrets = user_secrets.model_copy(
            update={'provider_tokens': provider_info.provider_tokens}
        )
        await secrets_store.store(updated_secrets)

        return JSONResponse(
            status_code=status.HTTP_200_OK,
            content={'message': 'Git providers stored'},
        )
    except Exception as e:
        logger.warning(f'Something went wrong storing git providers: {e}')
        return JSONResponse(
            status_code=status.HTTP_500_INTERNAL_SERVER_ERROR,
            content={'error': 'Something went wrong storing git providers'},
        )


@app.post('/unset-provider-tokens', response_model=dict[str, str])
async def unset_provider_tokens(
    secrets_store: SecretsStore = Depends(get_secrets_store),
) -> JSONResponse:
    try:
        user_secrets = await secrets_store.load()
        if user_secrets:
            updated_secrets = user_secrets.model_copy(update={'provider_tokens': {}})
            await secrets_store.store(updated_secrets)

        return JSONResponse(
            status_code=status.HTTP_200_OK,
            content={'message': 'Unset Git provider tokens'},
        )

    except Exception as e:
        logger.warning(f'Something went wrong unsetting tokens: {e}')
        return JSONResponse(
            status_code=status.HTTP_500_INTERNAL_SERVER_ERROR,
            content={'error': 'Something went wrong unsetting tokens'},
        )


# =================================================
# SECTION: Handle custom secrets
# =================================================


@app.get('/secrets', response_model=GETCustomSecrets)
async def load_custom_secrets_names(
    user_secrets: UserSecrets | None = Depends(get_user_secrets),
) -> GETCustomSecrets | JSONResponse:
    try:
        if not user_secrets:
            return JSONResponse(
                status_code=status.HTTP_404_NOT_FOUND,
                content={'error': 'User secrets not found'},
            )

        custom_secrets = list(user_secrets.custom_secrets.keys())
        return GETCustomSecrets(custom_secrets=custom_secrets)

    except Exception as e:
        logger.warning(f'Failed to load secret names: {e}')
        return JSONResponse(
            status_code=status.HTTP_401_UNAUTHORIZED,
            content={'error': 'Failed to get secret names'},
        )


@app.post('/secrets', response_model=dict[str, str])
async def create_custom_secret(
    incoming_secret: POSTCustomSecrets,
    secrets_store: SecretsStore = Depends(get_secrets_store),
) -> JSONResponse:
    try:
        existing_secrets = await secrets_store.load()
        if existing_secrets:
            custom_secrets = dict(existing_secrets.custom_secrets)

            for secret_name, secret_value in incoming_secret.custom_secrets.items():
                if secret_name in custom_secrets:
                    return JSONResponse(
                        status_code=status.HTTP_400_BAD_REQUEST,
                        content={'message': f'Secret {secret_name} already exists'},
                    )

                custom_secrets[secret_name] = secret_value

            # Create a new UserSecrets that preserves provider tokens
            updated_user_secrets = UserSecrets(
                custom_secrets=custom_secrets,
                provider_tokens=existing_secrets.provider_tokens,
            )

            await secrets_store.store(updated_user_secrets)

        return JSONResponse(
            status_code=status.HTTP_200_OK,
            content={'message': 'Secret created successfully'},
        )
    except Exception as e:
        logger.warning(f'Something went wrong creating secret: {e}')
        return JSONResponse(
            status_code=status.HTTP_500_INTERNAL_SERVER_ERROR,
            content={'error': 'Something went wrong creating secret'},
        )


@app.put('/secrets/{secret_id}', response_model=dict[str, str])
async def update_custom_secret(
    secret_id: str,
    incoming_secret: POSTCustomSecrets,
    secrets_store: SecretsStore = Depends(get_secrets_store),
) -> JSONResponse:
    try:
        existing_secrets = await secrets_store.load()
        if existing_secrets:
            # Check if the secret to update exists
            if secret_id not in existing_secrets.custom_secrets:
                return JSONResponse(
                    status_code=status.HTTP_404_NOT_FOUND,
                    content={'error': f'Secret with ID {secret_id} not found'},
                )

            custom_secrets = dict(existing_secrets.custom_secrets)
            custom_secrets.pop(secret_id)

            for secret_name, secret_value in incoming_secret.custom_secrets.items():
                custom_secrets[secret_name] = secret_value

            # Create a new UserSecrets that preserves provider tokens
            updated_secrets = UserSecrets(
                custom_secrets=custom_secrets,
                provider_tokens=existing_secrets.provider_tokens,
            )

            await secrets_store.store(updated_secrets)

        return JSONResponse(
            status_code=status.HTTP_200_OK,
            content={'message': 'Secret updated successfully'},
        )
    except Exception as e:
        logger.warning(f'Something went wrong updating secret: {e}')
        return JSONResponse(
            status_code=status.HTTP_500_INTERNAL_SERVER_ERROR,
            content={'error': 'Something went wrong updating secret'},
        )


@app.delete('/secrets/{secret_id}')
async def delete_custom_secret(
    secret_id: str,
    secrets_store: SecretsStore = Depends(get_secrets_store),
) -> JSONResponse:
    try:
        existing_secrets = await secrets_store.load()
        if existing_secrets:
            # Get existing custom secrets
            custom_secrets = dict(existing_secrets.custom_secrets)

            # Check if the secret to delete exists
            if secret_id not in custom_secrets:
                return JSONResponse(
                    status_code=status.HTTP_404_NOT_FOUND,
                    content={'error': f'Secret with ID {secret_id} not found'},
                )

            # Remove the secret
            custom_secrets.pop(secret_id)

            # Create a new UserSecrets that preserves provider tokens and remaining secrets
            updated_secrets = UserSecrets(
                custom_secrets=custom_secrets,
                provider_tokens=existing_secrets.provider_tokens,
            )

            await secrets_store.store(updated_secrets)

        return JSONResponse(
            status_code=status.HTTP_200_OK,
            content={'message': 'Secret deleted successfully'},
        )
    except Exception as e:
        logger.warning(f'Something went wrong deleting secret: {e}')
        return JSONResponse(
            status_code=status.HTTP_500_INTERNAL_SERVER_ERROR,
            content={'error': 'Something went wrong deleting secret'},
        )<|MERGE_RESOLUTION|>--- conflicted
+++ resolved
@@ -2,11 +2,8 @@
 from fastapi.responses import JSONResponse
 
 from openhands.core.logger import openhands_logger as logger
-<<<<<<< HEAD
-=======
 from openhands.integrations.provider import PROVIDER_TOKEN_TYPE, ProviderToken
 from openhands.integrations.service_types import ProviderType
->>>>>>> b6c5a7e8
 from openhands.integrations.utils import validate_provider_token
 from openhands.server.settings import (
     GETCustomSecrets,
@@ -14,10 +11,7 @@
     POSTProviderModel,
 )
 from openhands.server.user_auth import (
-<<<<<<< HEAD
-=======
     get_provider_tokens,
->>>>>>> b6c5a7e8
     get_secrets_store,
     get_user_secrets,
 )
@@ -45,7 +39,9 @@
 
     if len(settings.secrets_store.provider_tokens.items()) > 0:
         user_secrets = UserSecrets(
+            
             provider_tokens=settings.secrets_store.provider_tokens
+        
         )
         await secrets_store.store(user_secrets)
 
@@ -56,13 +52,9 @@
         await settings_store.store(invalidated_secrets_settings)
 
         return user_secrets
-<<<<<<< HEAD
-=======
 
     return None
->>>>>>> b6c5a7e8
-
-    return None
+
 
 def process_token_validation_result(
         confirmed_token_type: ProviderType | None, 
@@ -82,16 +74,12 @@
         # Determine whether tokens are valid
         for token_type, token_value in incoming_provider_tokens.provider_tokens.items():
             if token_value.token:
-<<<<<<< HEAD
-                confirmed_token_type = await validate_provider_token(token_value.token)
-=======
                 confirmed_token_type = await validate_provider_token(token_value.token, token_value.host) # FE always sends latest host
                 msg = process_token_validation_result(confirmed_token_type, token_type)
 
             existing_token = existing_provider_tokens.get(token_type, None)
             if existing_token and (existing_token.host != token_value.host) and existing_token.token:
                 confirmed_token_type = await validate_provider_token(existing_token.token, token_value.host) # Host has changed, check it against existing token
->>>>>>> b6c5a7e8
                 if not confirmed_token_type or confirmed_token_type != token_type:
                     msg = process_token_validation_result(confirmed_token_type, token_type)
 
@@ -102,10 +90,7 @@
 async def store_provider_tokens(
     provider_info: POSTProviderModel,
     secrets_store: SecretsStore = Depends(get_secrets_store),
-<<<<<<< HEAD
-=======
     provider_tokens: PROVIDER_TOKEN_TYPE = Depends(get_provider_tokens)
->>>>>>> b6c5a7e8
 ) -> JSONResponse:
 
     provider_err_msg = await check_provider_tokens(provider_info, provider_tokens)
@@ -120,30 +105,6 @@
         if not user_secrets:
             user_secrets = UserSecrets()
 
-<<<<<<< HEAD
-        if user_secrets:
-            if provider_info.provider_tokens:
-                existing_providers = [
-                    provider for provider in user_secrets.provider_tokens
-                ]
-
-                # Merge incoming settings store with the existing one
-                for provider, token_value in list(
-                    provider_info.provider_tokens.items()
-                ):
-                    if provider in existing_providers and not token_value.token:
-                        existing_token = user_secrets.provider_tokens.get(provider)
-                        if existing_token and existing_token.token:
-                            provider_info.provider_tokens[provider] = existing_token
-
-            else:  # nothing passed in means keep current settings
-                provider_info.provider_tokens = dict(user_secrets.provider_tokens)
-
-            updated_secrets = user_secrets.model_copy(
-                update={'provider_tokens': provider_info.provider_tokens}
-            )
-            await secrets_store.store(updated_secrets)
-=======
         if provider_info.provider_tokens:
             existing_providers = [provider for provider in user_secrets.provider_tokens]
 
@@ -153,7 +114,6 @@
                     existing_token = user_secrets.provider_tokens.get(provider)
                     if existing_token and existing_token.token:
                         provider_info.provider_tokens[provider] = existing_token
->>>>>>> b6c5a7e8
 
                 provider_info.provider_tokens[provider] = provider_info.provider_tokens[provider].model_copy(update={'host': token_value.host})
 
