from fastapi import APIRouter, Depends, status
from fastapi.responses import JSONResponse
from pydantic import SecretStr

from openhands.core.logger import openhands_logger as logger
from openhands.integrations.provider import (
    PROVIDER_TOKEN_TYPE,
    ProviderHandler,
)
from openhands.integrations.service_types import (
    AuthenticationError,
    Branch,
    Repository,
    SuggestedTask,
    User,
)
from openhands.server.shared import config as app_config
from openhands.server.shared import server_config
from openhands.server.user_auth import (
    get_access_token,
    get_provider_tokens,
    get_user_id,
)

app = APIRouter(prefix='/api/user')


@app.get('/repositories', response_model=list[Repository])
async def get_user_repositories(
    sort: str = 'pushed',
    provider_tokens: PROVIDER_TOKEN_TYPE = Depends(get_provider_tokens),
    access_token: SecretStr | None = Depends(get_access_token),
    user_id: str | None = Depends(get_user_id),
) -> list[Repository] | JSONResponse:
<<<<<<< HEAD
    client = ProviderHandler(
        provider_tokens=provider_tokens,
        external_auth_token=access_token,
        external_auth_id=user_id,
        config=app_config,
    )
=======
    if provider_tokens:
        client = ProviderHandler(
            provider_tokens=provider_tokens,
            external_auth_token=access_token,
            external_auth_id=user_id,
        )

        try:
            return await client.get_repositories(sort, server_config.app_mode)

        except AuthenticationError as e:
            logger.info(
                f'Returning 401 Unauthorized - Authentication error for user_id: {user_id}, error: {str(e)}'
            )
            return JSONResponse(
                content=str(e),
                status_code=status.HTTP_401_UNAUTHORIZED,
            )
>>>>>>> 470687f8

    try:
        return await client.get_repositories(sort, server_config.app_mode)

<<<<<<< HEAD
    except AuthenticationError as e:
        return JSONResponse(
            content=str(e),
            status_code=status.HTTP_401_UNAUTHORIZED,
        )
=======
    logger.info(
        f'Returning 401 Unauthorized - Git provider token required for user_id: {user_id}'
    )
    return JSONResponse(
        content='Git provider token required. (such as GitHub).',
        status_code=status.HTTP_401_UNAUTHORIZED,
    )
>>>>>>> 470687f8


@app.get('/info', response_model=User)
async def get_user(
    provider_tokens: PROVIDER_TOKEN_TYPE = Depends(get_provider_tokens),
    access_token: SecretStr | None = Depends(get_access_token),
    user_id: str | None = Depends(get_user_id),
) -> User | JSONResponse:
<<<<<<< HEAD
    client = ProviderHandler(
        provider_tokens=provider_tokens,
        external_auth_token=access_token,
        external_auth_id=user_id,
        config=app_config,
=======
    if provider_tokens:
        client = ProviderHandler(
            provider_tokens=provider_tokens, external_auth_token=access_token
        )

        try:
            user: User = await client.get_user()
            return user

        except AuthenticationError as e:
            logger.info(
                f'Returning 401 Unauthorized - Authentication error for user_id: {user_id}, error: {str(e)}'
            )
            return JSONResponse(
                content=str(e),
                status_code=status.HTTP_401_UNAUTHORIZED,
            )

        except UnknownException as e:
            return JSONResponse(
                content=str(e),
                status_code=status.HTTP_500_INTERNAL_SERVER_ERROR,
            )

    logger.info(
        f'Returning 401 Unauthorized - Git provider token required for user_id: {user_id}'
    )
    return JSONResponse(
        content='Git provider token required. (such as GitHub).',
        status_code=status.HTTP_401_UNAUTHORIZED,
>>>>>>> 470687f8
    )

    user: User = await client.get_user()
    return user


@app.get('/search/repositories', response_model=list[Repository])
async def search_repositories(
    query: str,
    per_page: int = 5,
    sort: str = 'stars',
    order: str = 'desc',
    provider_tokens: PROVIDER_TOKEN_TYPE = Depends(get_provider_tokens),
    access_token: SecretStr | None = Depends(get_access_token),
    user_id: str | None = Depends(get_user_id),
) -> list[Repository] | JSONResponse:
<<<<<<< HEAD
    client = ProviderHandler(
        provider_tokens=provider_tokens,
        external_auth_token=access_token,
        config=app_config,
    )
    repos: list[Repository] = await client.search_repositories(
        query, per_page, sort, order
=======
    if provider_tokens:
        client = ProviderHandler(
            provider_tokens=provider_tokens, external_auth_token=access_token
        )
        try:
            repos: list[Repository] = await client.search_repositories(
                query, per_page, sort, order
            )
            return repos

        except AuthenticationError as e:
            return JSONResponse(
                content=str(e),
                status_code=status.HTTP_401_UNAUTHORIZED,
            )

        except UnknownException as e:
            return JSONResponse(
                content=str(e),
                status_code=status.HTTP_500_INTERNAL_SERVER_ERROR,
            )

    logger.info(
        f'Returning 401 Unauthorized - GitHub token required for user_id: {user_id}'
    )
    return JSONResponse(
        content='GitHub token required.',
        status_code=status.HTTP_401_UNAUTHORIZED,
>>>>>>> 470687f8
    )
    return repos


@app.get('/suggested-tasks', response_model=list[SuggestedTask])
async def get_suggested_tasks(
    provider_tokens: PROVIDER_TOKEN_TYPE = Depends(get_provider_tokens),
    access_token: SecretStr | None = Depends(get_access_token),
    user_id: str | None = Depends(get_user_id),
) -> list[SuggestedTask] | JSONResponse:
    """Get suggested tasks for the authenticated user across their most recently pushed repositories.

    Returns:
    - PRs owned by the user
    - Issues assigned to the user.
    """
<<<<<<< HEAD
    client = ProviderHandler(
        provider_tokens=provider_tokens,
        external_auth_token=access_token,
        config=app_config,
=======
    if provider_tokens:
        client = ProviderHandler(
            provider_tokens=provider_tokens, external_auth_token=access_token
        )
        try:
            tasks: list[SuggestedTask] = await client.get_suggested_tasks()
            return tasks

        except AuthenticationError as e:
            return JSONResponse(
                content=str(e),
                status_code=status.HTTP_401_UNAUTHORIZED,
            )

        except UnknownException as e:
            return JSONResponse(
                content=str(e),
                status_code=status.HTTP_500_INTERNAL_SERVER_ERROR,
            )
    logger.info(f'Returning 401 Unauthorized - No providers set for user_id: {user_id}')

    return JSONResponse(
        content='No providers set.',
        status_code=status.HTTP_401_UNAUTHORIZED,
>>>>>>> 470687f8
    )
    tasks: list[SuggestedTask] = await client.get_suggested_tasks()
    return tasks


@app.get('/repository/branches', response_model=list[Branch])
async def get_repository_branches(
    repository: str,
    provider_tokens: PROVIDER_TOKEN_TYPE = Depends(get_provider_tokens),
    access_token: SecretStr | None = Depends(get_access_token),
    user_id: str | None = Depends(get_user_id),
) -> list[Branch] | JSONResponse:
    """Get branches for a repository.

    Args:
        repository: The repository name in the format 'owner/repo'

    Returns:
        A list of branches for the repository
    """
<<<<<<< HEAD
    client = ProviderHandler(
        provider_tokens=provider_tokens, external_auth_token=access_token
    )
    branches: list[Branch] = await client.get_branches(repository)
    return branches
=======
    if provider_tokens:
        client = ProviderHandler(
            provider_tokens=provider_tokens, external_auth_token=access_token
        )
        try:
            branches: list[Branch] = await client.get_branches(repository)
            return branches

        except AuthenticationError as e:
            return JSONResponse(
                content=str(e),
                status_code=status.HTTP_401_UNAUTHORIZED,
            )

        except UnknownException as e:
            return JSONResponse(
                content=str(e),
                status_code=status.HTTP_500_INTERNAL_SERVER_ERROR,
            )

    logger.info(
        f'Returning 401 Unauthorized - Git provider token required for user_id: {user_id}'
    )

    return JSONResponse(
        content='Git provider token required. (such as GitHub).',
        status_code=status.HTTP_401_UNAUTHORIZED,
    )
>>>>>>> 470687f8
<|MERGE_RESOLUTION|>--- conflicted
+++ resolved
@@ -12,6 +12,7 @@
     Branch,
     Repository,
     SuggestedTask,
+    UnknownException,
     User,
 )
 from openhands.server.shared import config as app_config
@@ -32,19 +33,12 @@
     access_token: SecretStr | None = Depends(get_access_token),
     user_id: str | None = Depends(get_user_id),
 ) -> list[Repository] | JSONResponse:
-<<<<<<< HEAD
-    client = ProviderHandler(
-        provider_tokens=provider_tokens,
-        external_auth_token=access_token,
-        external_auth_id=user_id,
-        config=app_config,
-    )
-=======
     if provider_tokens:
         client = ProviderHandler(
             provider_tokens=provider_tokens,
             external_auth_token=access_token,
             external_auth_id=user_id,
+            config=app_config,
         )
 
         try:
@@ -58,18 +52,13 @@
                 content=str(e),
                 status_code=status.HTTP_401_UNAUTHORIZED,
             )
->>>>>>> 470687f8
-
-    try:
-        return await client.get_repositories(sort, server_config.app_mode)
-
-<<<<<<< HEAD
-    except AuthenticationError as e:
-        return JSONResponse(
-            content=str(e),
-            status_code=status.HTTP_401_UNAUTHORIZED,
-        )
-=======
+
+        except UnknownException as e:
+            return JSONResponse(
+                content=str(e),
+                status_code=status.HTTP_500_INTERNAL_SERVER_ERROR,
+            )
+
     logger.info(
         f'Returning 401 Unauthorized - Git provider token required for user_id: {user_id}'
     )
@@ -77,7 +66,6 @@
         content='Git provider token required. (such as GitHub).',
         status_code=status.HTTP_401_UNAUTHORIZED,
     )
->>>>>>> 470687f8
 
 
 @app.get('/info', response_model=User)
@@ -86,16 +74,12 @@
     access_token: SecretStr | None = Depends(get_access_token),
     user_id: str | None = Depends(get_user_id),
 ) -> User | JSONResponse:
-<<<<<<< HEAD
-    client = ProviderHandler(
-        provider_tokens=provider_tokens,
-        external_auth_token=access_token,
-        external_auth_id=user_id,
-        config=app_config,
-=======
-    if provider_tokens:
-        client = ProviderHandler(
-            provider_tokens=provider_tokens, external_auth_token=access_token
+    if provider_tokens:
+        client = ProviderHandler(
+            provider_tokens=provider_tokens,
+            external_auth_token=access_token,
+            external_auth_id=user_id,
+            config=app_config,
         )
 
         try:
@@ -123,11 +107,7 @@
     return JSONResponse(
         content='Git provider token required. (such as GitHub).',
         status_code=status.HTTP_401_UNAUTHORIZED,
->>>>>>> 470687f8
-    )
-
-    user: User = await client.get_user()
-    return user
+    )
 
 
 @app.get('/search/repositories', response_model=list[Repository])
@@ -140,18 +120,11 @@
     access_token: SecretStr | None = Depends(get_access_token),
     user_id: str | None = Depends(get_user_id),
 ) -> list[Repository] | JSONResponse:
-<<<<<<< HEAD
-    client = ProviderHandler(
-        provider_tokens=provider_tokens,
-        external_auth_token=access_token,
-        config=app_config,
-    )
-    repos: list[Repository] = await client.search_repositories(
-        query, per_page, sort, order
-=======
-    if provider_tokens:
-        client = ProviderHandler(
-            provider_tokens=provider_tokens, external_auth_token=access_token
+    if provider_tokens:
+        client = ProviderHandler(
+            provider_tokens=provider_tokens,
+            external_auth_token=access_token,
+            config=app_config,
         )
         try:
             repos: list[Repository] = await client.search_repositories(
@@ -177,9 +150,7 @@
     return JSONResponse(
         content='GitHub token required.',
         status_code=status.HTTP_401_UNAUTHORIZED,
->>>>>>> 470687f8
-    )
-    return repos
+    )
 
 
 @app.get('/suggested-tasks', response_model=list[SuggestedTask])
@@ -194,15 +165,11 @@
     - PRs owned by the user
     - Issues assigned to the user.
     """
-<<<<<<< HEAD
-    client = ProviderHandler(
-        provider_tokens=provider_tokens,
-        external_auth_token=access_token,
-        config=app_config,
-=======
-    if provider_tokens:
-        client = ProviderHandler(
-            provider_tokens=provider_tokens, external_auth_token=access_token
+    if provider_tokens:
+        client = ProviderHandler(
+            provider_tokens=provider_tokens,
+            external_auth_token=access_token,
+            config=app_config,
         )
         try:
             tasks: list[SuggestedTask] = await client.get_suggested_tasks()
@@ -224,10 +191,7 @@
     return JSONResponse(
         content='No providers set.',
         status_code=status.HTTP_401_UNAUTHORIZED,
->>>>>>> 470687f8
-    )
-    tasks: list[SuggestedTask] = await client.get_suggested_tasks()
-    return tasks
+    )
 
 
 @app.get('/repository/branches', response_model=list[Branch])
@@ -245,16 +209,11 @@
     Returns:
         A list of branches for the repository
     """
-<<<<<<< HEAD
-    client = ProviderHandler(
-        provider_tokens=provider_tokens, external_auth_token=access_token
-    )
-    branches: list[Branch] = await client.get_branches(repository)
-    return branches
-=======
-    if provider_tokens:
-        client = ProviderHandler(
-            provider_tokens=provider_tokens, external_auth_token=access_token
+    if provider_tokens:
+        client = ProviderHandler(
+            provider_tokens=provider_tokens,
+            external_auth_token=access_token,
+            config=app_config,
         )
         try:
             branches: list[Branch] = await client.get_branches(repository)
@@ -279,5 +238,4 @@
     return JSONResponse(
         content='Git provider token required. (such as GitHub).',
         status_code=status.HTTP_401_UNAUTHORIZED,
-    )
->>>>>>> 470687f8
+    )