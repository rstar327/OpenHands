--- conflicted
+++ resolved
@@ -25,44 +25,7 @@
     Returns:
         list[str]: A sorted list of unique model names.
     """
-<<<<<<< HEAD
-    litellm_model_list = litellm.model_list + list(litellm.model_cost.keys())
-    litellm_model_list_without_bedrock = bedrock.remove_error_modelId(
-        litellm_model_list
-    )
-    # TODO: for bedrock, this is using the default config
-    llm_config: LLMConfig = config.get_llm_config()
-    bedrock_model_list = []
-    if (
-        llm_config.aws_region_name
-        and llm_config.aws_access_key_id
-        and llm_config.aws_secret_access_key
-    ):
-        bedrock_model_list = bedrock.list_foundation_models(
-            llm_config.aws_region_name,
-            llm_config.aws_access_key_id.get_secret_value(),
-            llm_config.aws_secret_access_key.get_secret_value(),
-        )
-    model_list = litellm_model_list_without_bedrock + bedrock_model_list
-    for llm_config in config.llms.values():
-        ollama_base_url = llm_config.ollama_base_url
-        if llm_config.model.startswith('ollama'):
-            if not ollama_base_url:
-                ollama_base_url = llm_config.base_url
-        if ollama_base_url:
-            ollama_url = ollama_base_url.strip('/') + '/api/tags'
-            try:
-                ollama_models_list = httpx.get(ollama_url, timeout=3).json()['models']  # noqa: ASYNC100
-                for model in ollama_models_list:
-                    model_list.append('ollama/' + model['name'])
-                break
-            except httpx.HTTPError as e:
-                logger.error(f'Error getting OLLAMA models: {e}')
-
-    return list(sorted(set(model_list)))
-=======
     return get_supported_llm_models(config)
->>>>>>> bf383b48
 
 
 @app.get('/agents', response_model=list[str])
