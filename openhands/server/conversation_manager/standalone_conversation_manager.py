--- conflicted
+++ resolved
@@ -70,13 +70,8 @@
             self._cleanup_task = None
 
     async def attach_to_conversation(
-<<<<<<< HEAD
         self, conversation_id: str, user_id: str | None = None
-    ) -> Conversation | None:
-=======
-        self, sid: str, user_id: str | None = None
     ) -> ServerConversation | None:
->>>>>>> 205f0234
         start_time = time.time()
         if not await session_exists(conversation_id, self.file_store, user_id=user_id):
             return None
@@ -103,16 +98,11 @@
                 return conversation
 
             # Create new conversation if none exists
-<<<<<<< HEAD
-            c = Conversation(
+            c = ServerConversation(
                 conversation_id,
                 file_store=self.file_store,
                 config=self.config,
                 user_id=user_id,
-=======
-            c = ServerConversation(
-                sid, file_store=self.file_store, config=self.config, user_id=user_id
->>>>>>> 205f0234
             )
             try:
                 await c.connect()
@@ -125,11 +115,7 @@
                 return None
             end_time = time.time()
             logger.info(
-<<<<<<< HEAD
-                f'Conversation {c.conversation_id} connected in {end_time - start_time} seconds'
-=======
-                f'ServerConversation {c.sid} connected in {end_time - start_time} seconds'
->>>>>>> 205f0234
+                f'ServerConversation {c.conversation_id} connected in {end_time - start_time} seconds'
             )
             self._active_conversations[conversation_id] = (c, 1)
             return c
@@ -154,13 +140,8 @@
         )
         return agent_loop_info
 
-<<<<<<< HEAD
-    async def detach_from_conversation(self, conversation: Conversation):
+    async def detach_from_conversation(self, conversation: ServerConversation):
         conversation_id = conversation.conversation_id
-=======
-    async def detach_from_conversation(self, conversation: ServerConversation):
-        sid = conversation.sid
->>>>>>> 205f0234
         async with self._conversations_lock:
             if conversation_id in self._active_conversations:
                 conv, count = self._active_conversations[conversation_id]
