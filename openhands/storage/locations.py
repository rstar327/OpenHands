CONVERSATION_BASE_DIR = 'sessions'


def get_conversation_dir(sid: str, user_id: str | None = None) -> str:
    if user_id:
        return f'users/{user_id}/conversations/{sid}/'
    else:
        return f'{CONVERSATION_BASE_DIR}/{sid}/'


def get_conversation_events_dir(sid: str, user_id: str | None = None) -> str:
    return f'{get_conversation_dir(sid, user_id)}events/'


def get_conversation_event_filename(
    sid: str, id: int, user_id: str | None = None
) -> str:
    return f'{get_conversation_events_dir(sid, user_id)}{id}.json'


def get_conversation_metadata_filename(sid: str, user_id: str | None = None) -> str:
    return f'{get_conversation_dir(sid, user_id)}metadata.json'


def get_conversation_init_data_filename(sid: str, user_id: str | None = None) -> str:
    return f'{get_conversation_dir(sid, user_id)}init.json'


def get_conversation_agent_state_filename(sid: str, user_id: str | None = None) -> str:
    return f'{get_conversation_dir(sid, user_id)}agent_state.pkl'


<<<<<<< HEAD
def get_conversation_llm_registry_filename(sid: str, user_id: str | None = None) -> str:
    return f'{get_conversation_dir(sid, user_id)}llm_registry.json'


def get_conversation_stats_filename(sid: str, user_id: str | None = None) -> str:
    return f'{get_conversation_dir(sid, user_id)}convo_stats.json'
=======
def get_experiment_config_filename(sid: str, user_id: str | None = None) -> str:
    return f'{get_conversation_dir(sid, user_id)}exp_config.json'
>>>>>>> f866da6b
<|MERGE_RESOLUTION|>--- conflicted
+++ resolved
@@ -30,14 +30,13 @@
     return f'{get_conversation_dir(sid, user_id)}agent_state.pkl'
 
 
-<<<<<<< HEAD
 def get_conversation_llm_registry_filename(sid: str, user_id: str | None = None) -> str:
     return f'{get_conversation_dir(sid, user_id)}llm_registry.json'
 
 
 def get_conversation_stats_filename(sid: str, user_id: str | None = None) -> str:
     return f'{get_conversation_dir(sid, user_id)}convo_stats.json'
-=======
+
+
 def get_experiment_config_filename(sid: str, user_id: str | None = None) -> str:
-    return f'{get_conversation_dir(sid, user_id)}exp_config.json'
->>>>>>> f866da6b
+    return f'{get_conversation_dir(sid, user_id)}exp_config.json'