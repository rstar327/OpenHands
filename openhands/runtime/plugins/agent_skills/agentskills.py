from inspect import signature

from openhands.runtime.plugins.agent_skills import (
    file_ops,
    file_reader,
    a2a_client,
)
from openhands.runtime.plugins.agent_skills.utils.dependency import import_functions

import_functions(
    module=file_ops, function_names=file_ops.__all__, target_globals=globals()
)
import_functions(
    module=file_reader, function_names=file_reader.__all__, target_globals=globals()
)
<<<<<<< HEAD
import_functions(
    module=a2a_client,
    function_names=a2a_client.__all__,
    target_globals=globals(),
)
__all__ = file_ops.__all__ + file_reader.__all__ + a2a_client.__all__
=======

__all__ = file_ops.__all__ + file_reader.__all__
>>>>>>> 13c298d3

try:
    from openhands.runtime.plugins.agent_skills import repo_ops

    import_functions(
        module=repo_ops, function_names=repo_ops.__all__, target_globals=globals()
    )

    __all__ += repo_ops.__all__
except ImportError:
    # If repo_ops is not available, we just skip importing it.
    pass


DOCUMENTATION = ''
for func_name in __all__:
    func = globals()[func_name]

    cur_doc = func.__doc__
    # remove indentation from docstring and extra empty lines
    cur_doc = '\n'.join(filter(None, map(lambda x: x.strip(), cur_doc.split('\n'))))
    # now add a consistent 4 indentation
    cur_doc = '\n'.join(map(lambda x: ' ' * 4 + x, cur_doc.split('\n')))

    fn_signature = f'{func.__name__}' + str(signature(func))
    DOCUMENTATION += f'{fn_signature}:\n{cur_doc}\n\n'


# Add file_editor (a function)
from openhands.runtime.plugins.agent_skills.file_editor import file_editor  # noqa: E402

__all__ += ['file_editor']<|MERGE_RESOLUTION|>--- conflicted
+++ resolved
@@ -1,9 +1,9 @@
 from inspect import signature
 
 from openhands.runtime.plugins.agent_skills import (
+    a2a_client,
     file_ops,
     file_reader,
-    a2a_client,
 )
 from openhands.runtime.plugins.agent_skills.utils.dependency import import_functions
 
@@ -13,17 +13,13 @@
 import_functions(
     module=file_reader, function_names=file_reader.__all__, target_globals=globals()
 )
-<<<<<<< HEAD
 import_functions(
     module=a2a_client,
     function_names=a2a_client.__all__,
     target_globals=globals(),
 )
+
 __all__ = file_ops.__all__ + file_reader.__all__ + a2a_client.__all__
-=======
-
-__all__ = file_ops.__all__ + file_reader.__all__
->>>>>>> 13c298d3
 
 try:
     from openhands.runtime.plugins.agent_skills import repo_ops
