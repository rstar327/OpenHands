import os
import tempfile
import threading
from pathlib import Path
from typing import Any
from zipfile import ZipFile

import httpcore
import httpx
from tenacity import retry, retry_if_exception, stop_after_attempt, wait_exponential

from openhands.core.config import AppConfig
from openhands.core.config.mcp_config import MCPConfig, MCPStdioServerConfig, MCPSSEServerConfig
from openhands.core.exceptions import (
    AgentRuntimeTimeoutError,
)
from openhands.events import EventStream
from openhands.events.action import (
    ActionConfirmationStatus,
    AgentThinkAction,
    BrowseInteractiveAction,
    BrowseURLAction,
    CmdRunAction,
    FileEditAction,
    FileReadAction,
    FileWriteAction,
    IPythonRunCellAction,
)
from openhands.events.action.action import Action
from openhands.events.action.files import FileEditSource
from openhands.events.action.mcp import MCPAction
from openhands.events.observation import (
    AgentThinkObservation,
    ErrorObservation,
    NullObservation,
    Observation,
    UserRejectObservation,
)
from openhands.events.serialization import event_to_dict, observation_from_dict
from openhands.events.serialization.action import ACTION_TYPE_TO_CLASS
from openhands.integrations.provider import PROVIDER_TOKEN_TYPE
<<<<<<< HEAD
from openhands.mcp import MCPClient, create_mcp_clients
from openhands.mcp import call_tool_mcp as call_tool_mcp_handler
=======
>>>>>>> bf383b48
from openhands.runtime.base import Runtime
from openhands.runtime.plugins import PluginRequirement
from openhands.runtime.utils.request import send_request
from openhands.utils.async_utils import call_async_from_sync
from openhands.utils.http_session import HttpSession
from openhands.utils.tenacity_stop import stop_if_should_exit


def _is_retryable_error(exception):
    return isinstance(
        exception, (httpx.RemoteProtocolError, httpcore.RemoteProtocolError)
    )


class ActionExecutionClient(Runtime):
    """Base class for runtimes that interact with the action execution server.

    This class contains shared logic between DockerRuntime and RemoteRuntime
    for interacting with the HTTP server defined in action_execution_server.py.
    """

    def __init__(
        self,
        config: AppConfig,
        event_stream: EventStream,
        sid: str = 'default',
        plugins: list[PluginRequirement] | None = None,
        env_vars: dict[str, str] | None = None,
        status_callback: Any | None = None,
        attach_to_existing: bool = False,
        headless_mode: bool = True,
        user_id: str | None = None,
        git_provider_tokens: PROVIDER_TOKEN_TYPE | None = None,
    ):
        self.session = HttpSession()
        self.action_semaphore = threading.Semaphore(1)  # Ensure one action at a time
        self._runtime_initialized: bool = False
        self._runtime_closed: bool = False
        self._vscode_token: str | None = None  # initial dummy value
        super().__init__(
            config,
            event_stream,
            sid,
            plugins,
            env_vars,
            status_callback,
            attach_to_existing,
            headless_mode,
            user_id,
            git_provider_tokens,
        )

    @property
    def action_execution_server_url(self) -> str:
        raise NotImplementedError('Action execution server URL is not implemented')

    @property
    def runtime_initialized(self) -> bool:
        return self._runtime_initialized

    @retry(
        retry=retry_if_exception(_is_retryable_error),
        stop=stop_after_attempt(5) | stop_if_should_exit(),
        wait=wait_exponential(multiplier=1, min=4, max=15),
    )
    def _send_action_server_request(
        self,
        method: str,
        url: str,
        **kwargs,
    ) -> httpx.Response:
        """Send a request to the action execution server.

        Args:
            method: HTTP method (GET, POST, etc.)
            url: URL to send the request to
            **kwargs: Additional arguments to pass to requests.request()

        Returns:
            Response from the server

        Raises:
            AgentRuntimeError: If the request fails
        """
        return send_request(self.session, method, url, **kwargs)

    def check_if_alive(self) -> None:
        response = self._send_action_server_request(
            'GET',
            f'{self.action_execution_server_url}/alive',
            timeout=5,
        )
        assert response.is_closed

    def list_files(self, path: str | None = None) -> list[str]:
        """List files in the sandbox.

        If path is None, list files in the sandbox's initial working directory (e.g., /workspace).
        """

        try:
            data = {}
            if path is not None:
                data['path'] = path

            response = self._send_action_server_request(
                'POST',
                f'{self.action_execution_server_url}/list_files',
                json=data,
                timeout=10,
            )
            assert response.is_closed
            response_json = response.json()
            assert isinstance(response_json, list)
            return response_json
        except httpx.TimeoutException:
            raise TimeoutError('List files operation timed out')

    def copy_from(self, path: str) -> Path:
        """Zip all files in the sandbox and return as a stream of bytes."""
        try:
            params = {'path': path}
            with self.session.stream(
                'GET',
                f'{self.action_execution_server_url}/download_files',
                params=params,
                timeout=30,
            ) as response:
                with tempfile.NamedTemporaryFile(
                    suffix='.zip', delete=False
                ) as temp_file:
                    for chunk in response.iter_bytes():
                        temp_file.write(chunk)
                    temp_file.flush()
                    return Path(temp_file.name)
        except httpx.TimeoutException:
            raise TimeoutError('Copy operation timed out')

    def copy_to(
        self, host_src: str, sandbox_dest: str, recursive: bool = False
    ) -> None:
        if not os.path.exists(host_src):
            raise FileNotFoundError(f'Source file {host_src} does not exist')

        temp_zip_path: str | None = None  # Define temp_zip_path outside the try block

        try:
            params = {'destination': sandbox_dest, 'recursive': str(recursive).lower()}
            file_to_upload = None
            upload_data = {}

            if recursive:
                # Create and write the zip file inside the try block
                with tempfile.NamedTemporaryFile(
                    suffix='.zip', delete=False
                ) as temp_zip:
                    temp_zip_path = temp_zip.name

                try:
                    with ZipFile(temp_zip_path, 'w') as zipf:
                        for root, _, files in os.walk(host_src):
                            for file in files:
                                file_path = os.path.join(root, file)
                                arcname = os.path.relpath(
                                    file_path, os.path.dirname(host_src)
                                )
                                zipf.write(file_path, arcname)

                    self.log(
                        'debug',
                        f'Opening temporary zip file for upload: {temp_zip_path}',
                    )
                    file_to_upload = open(temp_zip_path, 'rb')
                    upload_data = {'file': file_to_upload}
                except Exception as e:
                    # Ensure temp file is cleaned up if zipping fails
                    if temp_zip_path and os.path.exists(temp_zip_path):
                        os.unlink(temp_zip_path)
                    raise e  # Re-raise the exception after cleanup attempt
            else:
                file_to_upload = open(host_src, 'rb')
                upload_data = {'file': file_to_upload}

            params = {'destination': sandbox_dest, 'recursive': str(recursive).lower()}

            response = self._send_action_server_request(
                'POST',
                f'{self.action_execution_server_url}/upload_file',
                files=upload_data,
                params=params,
                timeout=300,
            )
            self.log(
                'debug',
                f'Copy completed: host:{host_src} -> runtime:{sandbox_dest}. Response: {response.text}',
            )
        finally:
            if file_to_upload:
                file_to_upload.close()

            # Cleanup the temporary zip file if it was created
            if temp_zip_path and os.path.exists(temp_zip_path):
                try:
                    os.unlink(temp_zip_path)
                except Exception as e:
                    self.log(
                        'error',
                        f'Failed to delete temporary zip file {temp_zip_path}: {e}',
                    )

    def get_vscode_token(self) -> str:
        if self.vscode_enabled and self.runtime_initialized:
            if self._vscode_token is not None:  # cached value
                return self._vscode_token
            response = self._send_action_server_request(
                'GET',
                f'{self.action_execution_server_url}/vscode/connection_token',
                timeout=10,
            )
            response_json = response.json()
            assert isinstance(response_json, dict)
            if response_json['token'] is None:
                return ''
            self._vscode_token = response_json['token']
            return response_json['token']
        else:
            return ''

    def send_action_for_execution(self, action: Action) -> Observation:
        if (
            isinstance(action, FileEditAction)
            and action.impl_source == FileEditSource.LLM_BASED_EDIT
        ):
            return self.llm_based_edit(action)

        # set timeout to default if not set
        if action.timeout is None:
            if isinstance(action, CmdRunAction) and action.blocking:
                raise RuntimeError('Blocking command with no timeout set')
            # We don't block the command if this is a default timeout action
            action.set_hard_timeout(self.config.sandbox.timeout, blocking=False)

        with self.action_semaphore:
            if not action.runnable:
                if isinstance(action, AgentThinkAction):
                    return AgentThinkObservation('Your thought has been logged.')
                return NullObservation('')
            if (
                hasattr(action, 'confirmation_state')
                and action.confirmation_state
                == ActionConfirmationStatus.AWAITING_CONFIRMATION
            ):
                return NullObservation('')
            action_type = action.action  # type: ignore[attr-defined]
            if action_type not in ACTION_TYPE_TO_CLASS:
                raise ValueError(f'Action {action_type} does not exist.')
            if not hasattr(self, action_type):
                return ErrorObservation(
                    f'Action {action_type} is not supported in the current runtime.',
                    error_id='AGENT_ERROR$BAD_ACTION',
                )
            if (
                getattr(action, 'confirmation_state', None)
                == ActionConfirmationStatus.REJECTED
            ):
                return UserRejectObservation(
                    'Action has been rejected by the user! Waiting for further user input.'
                )

            assert action.timeout is not None

            try:
                execution_action_body: dict[str, Any] = {
                    'action': event_to_dict(action),
                }
                response = self._send_action_server_request(
                    'POST',
                    f'{self.action_execution_server_url}/execute_action',
                    json=execution_action_body,
                    # wait a few more seconds to get the timeout error from client side
                    timeout=action.timeout + 5,
                )
                assert response.is_closed
                output = response.json()
                obs = observation_from_dict(output)
                obs._cause = action.id  # type: ignore[attr-defined]
            except httpx.TimeoutException:
                raise AgentRuntimeTimeoutError(
                    f'Runtime failed to return execute_action before the requested timeout of {action.timeout}s'
                )
            return obs

    def run(self, action: CmdRunAction) -> Observation:
        return self.send_action_for_execution(action)

    def run_ipython(self, action: IPythonRunCellAction) -> Observation:
        return self.send_action_for_execution(action)

    def read(self, action: FileReadAction) -> Observation:
        return self.send_action_for_execution(action)

    def write(self, action: FileWriteAction) -> Observation:
        return self.send_action_for_execution(action)

    def edit(self, action: FileEditAction) -> Observation:
        return self.send_action_for_execution(action)

    def browse(self, action: BrowseURLAction) -> Observation:
        return self.send_action_for_execution(action)

    def browse_interactive(self, action: BrowseInteractiveAction) -> Observation:
        return self.send_action_for_execution(action)

<<<<<<< HEAD
    async def call_tool_mcp(self, action: McpAction) -> Observation:
        if self.mcp_clients is None:
            self.log(
                'debug',
                f'Creating MCP clients with servers: {self.config.mcp.sse.mcp_servers}',
            )
            self.mcp_clients = await create_mcp_clients(self.config.mcp.sse.mcp_servers)
        return await call_tool_mcp_handler(self.mcp_clients, action)
=======
    def get_updated_mcp_config(
        self, extra_stdio_servers: list[MCPStdioServerConfig] | None = None
    ) -> MCPConfig:
        # Add the runtime as another MCP server
        updated_mcp_config = self.config.mcp.model_copy()
        # Send a request to the action execution server to updated MCP config
        stdio_tools = [
            server.model_dump(mode='json')
            for server in updated_mcp_config.stdio_servers
        ]
        if extra_stdio_servers:
            stdio_tools.extend(
                [server.model_dump(mode='json') for server in extra_stdio_servers]
            )

        if len(stdio_tools) > 0:
            self.log('debug', f'Updating MCP server to: {stdio_tools}')
            response = self._send_action_server_request(
                'POST',
                f'{self.action_execution_server_url}/update_mcp_server',
                json=stdio_tools,
                timeout=10,
            )
            if response.status_code != 200:
                self.log('warning', f'Failed to update MCP server: {response.text}')

            # No API key by default. Child runtime can override this when appropriate
            updated_mcp_config.sse_servers.append(
                MCPSSEServerConfig(
                    url=self.action_execution_server_url.rstrip('/') + '/sse',
                    api_key=None,
                )
            )
            self.log(
                'info',
                f'Updated MCP config: {updated_mcp_config.sse_servers}',
            )
        else:
            self.log(
                'debug',
                'MCP servers inside runtime is not updated since no stdio servers are provided',
            )
        return updated_mcp_config

    async def call_tool_mcp(self, action: MCPAction) -> Observation:
        # Import here to avoid circular imports
        from openhands.mcp.utils import call_tool_mcp as call_tool_mcp_handler
        from openhands.mcp.utils import create_mcp_clients

        # Get the updated MCP config
        updated_mcp_config = self.get_updated_mcp_config()
        self.log(
            'debug',
            f'Creating MCP clients with servers: {updated_mcp_config.sse_servers}',
        )

        # Create clients for this specific operation
        mcp_clients = await create_mcp_clients(updated_mcp_config.sse_servers)

        # Call the tool and return the result
        # No need for try/finally since disconnect() is now just resetting state
        result = await call_tool_mcp_handler(mcp_clients, action)

        # Reset client state (no active connections to worry about)
        for client in mcp_clients:
            await client.disconnect()
>>>>>>> bf383b48

        return result

    def close(self) -> None:
        # Make sure we don't close the session multiple times
        # Can happen in evaluation
        if self._runtime_closed:
            return
        self._runtime_closed = True
        self.session.close()<|MERGE_RESOLUTION|>--- conflicted
+++ resolved
@@ -39,11 +39,6 @@
 from openhands.events.serialization import event_to_dict, observation_from_dict
 from openhands.events.serialization.action import ACTION_TYPE_TO_CLASS
 from openhands.integrations.provider import PROVIDER_TOKEN_TYPE
-<<<<<<< HEAD
-from openhands.mcp import MCPClient, create_mcp_clients
-from openhands.mcp import call_tool_mcp as call_tool_mcp_handler
-=======
->>>>>>> bf383b48
 from openhands.runtime.base import Runtime
 from openhands.runtime.plugins import PluginRequirement
 from openhands.runtime.utils.request import send_request
@@ -357,16 +352,6 @@
     def browse_interactive(self, action: BrowseInteractiveAction) -> Observation:
         return self.send_action_for_execution(action)
 
-<<<<<<< HEAD
-    async def call_tool_mcp(self, action: McpAction) -> Observation:
-        if self.mcp_clients is None:
-            self.log(
-                'debug',
-                f'Creating MCP clients with servers: {self.config.mcp.sse.mcp_servers}',
-            )
-            self.mcp_clients = await create_mcp_clients(self.config.mcp.sse.mcp_servers)
-        return await call_tool_mcp_handler(self.mcp_clients, action)
-=======
     def get_updated_mcp_config(
         self, extra_stdio_servers: list[MCPStdioServerConfig] | None = None
     ) -> MCPConfig:
@@ -433,7 +418,6 @@
         # Reset client state (no active connections to worry about)
         for client in mcp_clients:
             await client.disconnect()
->>>>>>> bf383b48
 
         return result
 
