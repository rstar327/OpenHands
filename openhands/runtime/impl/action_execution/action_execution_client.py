import os
import tempfile
import threading
from pathlib import Path
from typing import Any
from zipfile import ZipFile

import httpcore
import httpx
from tenacity import retry, retry_if_exception, stop_after_attempt, wait_exponential

from openhands.core.config import AppConfig
from openhands.core.config.mcp_config import (
    MCPConfig,
    MCPSSEServerConfig,
    MCPStdioServerConfig,
)
from openhands.core.exceptions import (
    AgentRuntimeTimeoutError,
)
from openhands.events import EventStream
from openhands.events.action import (
    ActionConfirmationStatus,
    AgentThinkAction,
    BrowseInteractiveAction,
    BrowseURLAction,
    CmdRunAction,
    FileEditAction,
    FileReadAction,
    FileWriteAction,
    IPythonRunCellAction,
    SearchAction,
)
from openhands.events.action.action import Action
from openhands.events.action.files import FileEditSource
from openhands.events.action.mcp import MCPAction
from openhands.events.observation import (
    AgentThinkObservation,
    ErrorObservation,
    NullObservation,
    Observation,
    UserRejectObservation,
)
from openhands.events.serialization import event_to_dict, observation_from_dict
from openhands.events.serialization.action import ACTION_TYPE_TO_CLASS
from openhands.integrations.provider import PROVIDER_TOKEN_TYPE
from openhands.runtime.base import Runtime
from openhands.runtime.plugins import PluginRequirement
from openhands.runtime.utils.request import send_request
from openhands.utils.http_session import HttpSession
from openhands.utils.tenacity_stop import stop_if_should_exit


def _is_retryable_error(exception):
    return isinstance(
        exception, (httpx.RemoteProtocolError, httpcore.RemoteProtocolError)
    )


class ActionExecutionClient(Runtime):
    """Base class for runtimes that interact with the action execution server.

    This class contains shared logic between DockerRuntime and RemoteRuntime
    for interacting with the HTTP server defined in action_execution_server.py.
    """

    def __init__(
        self,
        config: AppConfig,
        event_stream: EventStream,
        sid: str = 'default',
        plugins: list[PluginRequirement] | None = None,
        env_vars: dict[str, str] | None = None,
        status_callback: Any | None = None,
        attach_to_existing: bool = False,
        headless_mode: bool = True,
        user_id: str | None = None,
        git_provider_tokens: PROVIDER_TOKEN_TYPE | None = None,
    ):
        self.session = HttpSession()
        self.action_semaphore = threading.Semaphore(1)  # Ensure one action at a time
        self._runtime_closed: bool = False
        self._vscode_token: str | None = None  # initial dummy value
        self._last_updated_mcp_stdio_servers: list[MCPStdioServerConfig] = []
        super().__init__(
            config,
            event_stream,
            sid,
            plugins,
            env_vars,
            status_callback,
            attach_to_existing,
            headless_mode,
            user_id,
            git_provider_tokens,
        )

    @property
    def action_execution_server_url(self) -> str:
        raise NotImplementedError('Action execution server URL is not implemented')

    @retry(
        retry=retry_if_exception(_is_retryable_error),
        stop=stop_after_attempt(5) | stop_if_should_exit(),
        wait=wait_exponential(multiplier=1, min=4, max=15),
    )
    def _send_action_server_request(
        self,
        method: str,
        url: str,
        **kwargs,
    ) -> httpx.Response:
        """Send a request to the action execution server.

        Args:
            method: HTTP method (GET, POST, etc.)
            url: URL to send the request to
            **kwargs: Additional arguments to pass to requests.request()

        Returns:
            Response from the server

        Raises:
            AgentRuntimeError: If the request fails
        """
        return send_request(self.session, method, url, **kwargs)

    def check_if_alive(self) -> None:
        response = self._send_action_server_request(
            'GET',
            f'{self.action_execution_server_url}/alive',
            timeout=5,
        )
        assert response.is_closed

    def list_files(self, path: str | None = None) -> list[str]:
        """List files in the sandbox.

        If path is None, list files in the sandbox's initial working directory (e.g., /workspace).
        """

        try:
            data = {}
            if path is not None:
                data['path'] = path

            response = self._send_action_server_request(
                'POST',
                f'{self.action_execution_server_url}/list_files',
                json=data,
                timeout=10,
            )
            assert response.is_closed
            response_json = response.json()
            assert isinstance(response_json, list)
            return response_json
        except httpx.TimeoutException:
            raise TimeoutError('List files operation timed out')

    def copy_from(self, path: str) -> Path:
        """Zip all files in the sandbox and return as a stream of bytes."""
        try:
            params = {'path': path}
            with self.session.stream(
                'GET',
                f'{self.action_execution_server_url}/download_files',
                params=params,
                timeout=30,
            ) as response:
                with tempfile.NamedTemporaryFile(
                    suffix='.zip', delete=False
                ) as temp_file:
                    for chunk in response.iter_bytes():
                        temp_file.write(chunk)
                    temp_file.flush()
                    return Path(temp_file.name)
        except httpx.TimeoutException:
            raise TimeoutError('Copy operation timed out')

    def copy_to(
        self, host_src: str, sandbox_dest: str, recursive: bool = False
    ) -> None:
        if not os.path.exists(host_src):
            raise FileNotFoundError(f'Source file {host_src} does not exist')

        temp_zip_path: str | None = None  # Define temp_zip_path outside the try block

        try:
            params = {'destination': sandbox_dest, 'recursive': str(recursive).lower()}
            file_to_upload = None
            upload_data = {}

            if recursive:
                # Create and write the zip file inside the try block
                with tempfile.NamedTemporaryFile(
                    suffix='.zip', delete=False
                ) as temp_zip:
                    temp_zip_path = temp_zip.name

                try:
                    with ZipFile(temp_zip_path, 'w') as zipf:
                        for root, _, files in os.walk(host_src):
                            for file in files:
                                file_path = os.path.join(root, file)
                                arcname = os.path.relpath(
                                    file_path, os.path.dirname(host_src)
                                )
                                zipf.write(file_path, arcname)

                    self.log(
                        'debug',
                        f'Opening temporary zip file for upload: {temp_zip_path}',
                    )
                    file_to_upload = open(temp_zip_path, 'rb')
                    upload_data = {'file': file_to_upload}
                except Exception as e:
                    # Ensure temp file is cleaned up if zipping fails
                    if temp_zip_path and os.path.exists(temp_zip_path):
                        os.unlink(temp_zip_path)
                    raise e  # Re-raise the exception after cleanup attempt
            else:
                file_to_upload = open(host_src, 'rb')
                upload_data = {'file': file_to_upload}

            params = {'destination': sandbox_dest, 'recursive': str(recursive).lower()}

            response = self._send_action_server_request(
                'POST',
                f'{self.action_execution_server_url}/upload_file',
                files=upload_data,
                params=params,
                timeout=300,
            )
            self.log(
                'debug',
                f'Copy completed: host:{host_src} -> runtime:{sandbox_dest}. Response: {response.text}',
            )
        finally:
            if file_to_upload:
                file_to_upload.close()

            # Cleanup the temporary zip file if it was created
            if temp_zip_path and os.path.exists(temp_zip_path):
                try:
                    os.unlink(temp_zip_path)
                except Exception as e:
                    self.log(
                        'error',
                        f'Failed to delete temporary zip file {temp_zip_path}: {e}',
                    )

    def get_vscode_token(self) -> str:
        if self.vscode_enabled and self.runtime_initialized:
            if self._vscode_token is not None:  # cached value
                return self._vscode_token
            response = self._send_action_server_request(
                'GET',
                f'{self.action_execution_server_url}/vscode/connection_token',
                timeout=10,
            )
            response_json = response.json()
            assert isinstance(response_json, dict)
            if response_json['token'] is None:
                return ''
            self._vscode_token = response_json['token']
            return response_json['token']
        else:
            return ''

    def send_action_for_execution(self, action: Action) -> Observation:
        if (
            isinstance(action, FileEditAction)
            and action.impl_source == FileEditSource.LLM_BASED_EDIT
        ):
            return self.llm_based_edit(action)

        # set timeout to default if not set
        if action.timeout is None:
            if isinstance(action, CmdRunAction) and action.blocking:
                raise RuntimeError('Blocking command with no timeout set')
            # We don't block the command if this is a default timeout action
            action.set_hard_timeout(self.config.sandbox.timeout, blocking=False)

        with self.action_semaphore:
            if not action.runnable:
                if isinstance(action, AgentThinkAction):
                    return AgentThinkObservation('Your thought has been logged.')
                return NullObservation('')
            if (
                hasattr(action, 'confirmation_state')
                and action.confirmation_state
                == ActionConfirmationStatus.AWAITING_CONFIRMATION
            ):
                return NullObservation('')
            action_type = action.action  # type: ignore[attr-defined]
            if action_type not in ACTION_TYPE_TO_CLASS:
                raise ValueError(f'Action {action_type} does not exist.')
            if not hasattr(self, action_type):
                return ErrorObservation(
                    f'Action {action_type} is not supported in the current runtime.',
                    error_id='AGENT_ERROR$BAD_ACTION',
                )
            if (
                getattr(action, 'confirmation_state', None)
                == ActionConfirmationStatus.REJECTED
            ):
                return UserRejectObservation(
                    'Action has been rejected by the user! Waiting for further user input.'
                )

            assert action.timeout is not None

            try:
                execution_action_body: dict[str, Any] = {
                    'action': event_to_dict(action),
                }
                response = self._send_action_server_request(
                    'POST',
                    f'{self.action_execution_server_url}/execute_action',
                    json=execution_action_body,
                    # wait a few more seconds to get the timeout error from client side
                    timeout=action.timeout + 5,
                )
                assert response.is_closed
                output = response.json()
                obs = observation_from_dict(output)
                obs._cause = action.id  # type: ignore[attr-defined]
            except httpx.TimeoutException:
                raise AgentRuntimeTimeoutError(
                    f'Runtime failed to return execute_action before the requested timeout of {action.timeout}s'
                )
            return obs

    def run(self, action: CmdRunAction) -> Observation:
        return self.send_action_for_execution(action)

    def run_ipython(self, action: IPythonRunCellAction) -> Observation:
        return self.send_action_for_execution(action)

    def read(self, action: FileReadAction) -> Observation:
        return self.send_action_for_execution(action)

    def write(self, action: FileWriteAction) -> Observation:
        return self.send_action_for_execution(action)

    def edit(self, action: FileEditAction) -> Observation:
        return self.send_action_for_execution(action)

    def browse(self, action: BrowseURLAction) -> Observation:
        return self.send_action_for_execution(action)

    def browse_interactive(self, action: BrowseInteractiveAction) -> Observation:
        return self.send_action_for_execution(action)

<<<<<<< HEAD
    def search(self, action: SearchAction) -> Observation:
        return self.send_action_for_execution(action)
    
    def get_updated_mcp_config(
=======
    def get_mcp_config(
>>>>>>> 2bb1b7b7
        self, extra_stdio_servers: list[MCPStdioServerConfig] | None = None
    ) -> MCPConfig:
        # Add the runtime as another MCP server
        updated_mcp_config = self.config.mcp.model_copy()

        # Get current stdio servers
        current_stdio_servers: list[MCPStdioServerConfig] = list(
            updated_mcp_config.stdio_servers
        )
        if extra_stdio_servers:
            current_stdio_servers.extend(extra_stdio_servers)

        # Check if there are any new servers using the __eq__ operator
        new_servers = [
            server
            for server in current_stdio_servers
            if server not in self._last_updated_mcp_stdio_servers
        ]

        self.log(
            'debug',
            f'adding {len(new_servers)} new stdio servers to MCP config: {new_servers}',
        )

        # Only send update request if there are new servers
        if new_servers:
            # Use a union of current servers and last updated servers for the update
            # This ensures we don't lose any servers that might be missing from either list
            combined_servers = current_stdio_servers.copy()
            for server in self._last_updated_mcp_stdio_servers:
                if server not in combined_servers:
                    combined_servers.append(server)

            stdio_tools = [
                server.model_dump(mode='json') for server in combined_servers
            ]
            stdio_tools.sort(key=lambda x: x.get('name', ''))  # Sort by server name

            self.log(
                'debug',
                f'Updating MCP server with {len(new_servers)} new stdio servers (total: {len(combined_servers)})',
            )
            response = self._send_action_server_request(
                'POST',
                f'{self.action_execution_server_url}/update_mcp_server',
                json=stdio_tools,
                timeout=10,
            )

            if response.status_code != 200:
                self.log('warning', f'Failed to update MCP server: {response.text}')
            else:
                # Update our cached list with combined servers after successful update
                self._last_updated_mcp_stdio_servers = combined_servers.copy()
                self.log(
                    'debug',
                    f'Successfully updated MCP stdio servers, now tracking {len(combined_servers)} servers',
                )
            self.log(
                'info',
                f'Updated MCP config: {updated_mcp_config.sse_servers}',
            )
        else:
            self.log('debug', 'No new stdio servers to update')

        if len(self._last_updated_mcp_stdio_servers) > 0:
            # We should always include the runtime as an MCP server whenever there's > 0 stdio servers
            updated_mcp_config.sse_servers.append(
                MCPSSEServerConfig(
                    url=self.action_execution_server_url.rstrip('/') + '/sse',
                    # No API key by default. Child runtime can override this when appropriate
                    api_key=None,
                )
            )

        return updated_mcp_config

    async def call_tool_mcp(self, action: MCPAction) -> Observation:
        # Import here to avoid circular imports
        from openhands.mcp.utils import call_tool_mcp as call_tool_mcp_handler
        from openhands.mcp.utils import create_mcp_clients

        # Get the updated MCP config
        updated_mcp_config = self.get_mcp_config()
        self.log(
            'debug',
            f'Creating MCP clients with servers: {updated_mcp_config.sse_servers}',
        )

        # Create clients for this specific operation
        mcp_clients = await create_mcp_clients(updated_mcp_config.sse_servers, self.sid)

        # Call the tool and return the result
        # No need for try/finally since disconnect() is now just resetting state
        result = await call_tool_mcp_handler(mcp_clients, action)

        # Reset client state (no active connections to worry about)
        for client in mcp_clients:
            await client.disconnect()

        return result

    def close(self) -> None:
        # Make sure we don't close the session multiple times
        # Can happen in evaluation
        if self._runtime_closed:
            return
        self._runtime_closed = True
        self.session.close()<|MERGE_RESOLUTION|>--- conflicted
+++ resolved
@@ -352,14 +352,7 @@
     def browse_interactive(self, action: BrowseInteractiveAction) -> Observation:
         return self.send_action_for_execution(action)
 
-<<<<<<< HEAD
-    def search(self, action: SearchAction) -> Observation:
-        return self.send_action_for_execution(action)
-    
-    def get_updated_mcp_config(
-=======
     def get_mcp_config(
->>>>>>> 2bb1b7b7
         self, extra_stdio_servers: list[MCPStdioServerConfig] | None = None
     ) -> MCPConfig:
         # Add the runtime as another MCP server
