import asyncio
import copy
import traceback
from typing import ClassVar, Type

import litellm

from openhands.controller.agent import Agent
from openhands.controller.state.state import State, TrafficControlState
from openhands.controller.stuck import StuckDetector
from openhands.core.config import AgentConfig, LLMConfig
from openhands.core.exceptions import (
    LLMMalformedActionError,
    LLMNoActionError,
    LLMResponseError,
)
from openhands.core.logger import openhands_logger as logger
from openhands.core.schema import AgentState
from openhands.events import EventSource, EventStream, EventStreamSubscriber
from openhands.events.action import (
    Action,
    ActionConfirmationStatus,
    AddTaskAction,
    AgentDelegateAction,
    AgentFinishAction,
    AgentRejectAction,
    ChangeAgentStateAction,
    CmdRunAction,
    IPythonRunCellAction,
    MessageAction,
    ModifyTaskAction,
    NullAction,
)
from openhands.events.action.agent import AgentRecallAction, AgentSummarizeAction
from openhands.events.event import Event
from openhands.events.observation import (
    AgentDelegateObservation,
    AgentStateChangedObservation,
    CmdOutputObservation,
    ErrorObservation,
    FatalErrorObservation,
    NullObservation,
    Observation,
)
from openhands.events.serialization.event import truncate_content
from openhands.llm.llm import LLM
from openhands.runtime.utils.shutdown_listener import should_continue

# note: RESUME is only available on web GUI
TRAFFIC_CONTROL_REMINDER = (
    "Please click on resume button if you'd like to continue, or start a new task."
)


class AgentController:
    id: str
    agent: Agent
    max_iterations: int
    event_stream: EventStream
    state: State
    confirmation_mode: bool
    agent_to_llm_config: dict[str, LLMConfig]
    agent_configs: dict[str, AgentConfig]
    agent_task: asyncio.Future | None = None
    parent: 'AgentController | None' = None
    delegate: 'AgentController | None' = None
    _pending_action: Action | None = None
    filter_out: ClassVar[tuple[type[Event], ...]] = (
        NullAction,
        NullObservation,
        ChangeAgentStateAction,
        AgentStateChangedObservation,
<<<<<<< HEAD
=======
        FatalErrorObservation,
>>>>>>> 54f60acc
    )

    def __init__(
        self,
        agent: Agent,
        event_stream: EventStream,
        max_iterations: int,
        max_budget_per_task: float | None = None,
        agent_to_llm_config: dict[str, LLMConfig] | None = None,
        agent_configs: dict[str, AgentConfig] | None = None,
        sid: str = 'default',
        confirmation_mode: bool = False,
        initial_state: State | None = None,
        is_delegate: bool = False,
        headless_mode: bool = True,
    ):
        """Initializes a new instance of the AgentController class.

        Args:
            agent: The agent instance to control.
            event_stream: The event stream to publish events to.
            max_iterations: The maximum number of iterations the agent can run.
            max_budget_per_task: The maximum budget (in USD) allowed per task, beyond which the agent will stop.
            agent_to_llm_config: A dictionary mapping agent names to LLM configurations in the case that
                we delegate to a different agent.
            agent_configs: A dictionary mapping agent names to agent configurations in the case that
                we delegate to a different agent.
            sid: The session ID of the agent.
            initial_state: The initial state of the controller.
            is_delegate: Whether this controller is a delegate.
            headless_mode: Whether the agent is run in headless mode.
        """
        self._step_lock = asyncio.Lock()
        self.id = sid
        self.agent = agent
        self.headless_mode = headless_mode

        # subscribe to the event stream
        self.event_stream = event_stream
        self.event_stream.subscribe(
            EventStreamSubscriber.AGENT_CONTROLLER, self.on_event, append=is_delegate
        )

        # state from the previous session, state from a parent agent, or a fresh state
        self.set_initial_state(
            state=initial_state,
            max_iterations=max_iterations,
            confirmation_mode=confirmation_mode,
        )
        self.max_budget_per_task = max_budget_per_task
        self.agent_to_llm_config = agent_to_llm_config if agent_to_llm_config else {}
        self.agent_configs = agent_configs if agent_configs else {}
        self._initial_max_iterations = max_iterations
        self._initial_max_budget_per_task = max_budget_per_task

        # use long term memory
        # self.long_term_memory = LongTermMemory(self.agent.llm.config, self.agent.config, self.event_stream)

        # stuck helper
        self._stuck_detector = StuckDetector(self.state)

    async def close(self):
        """Closes the agent controller, canceling any ongoing tasks and unsubscribing from the event stream."""
        await self.set_agent_state_to(AgentState.STOPPED)

        # we made history, now is the time to rewrite it!
        # the final state.history will be used by external scripts like evals, tests, etc.
        # history will need to be complete WITH delegates events
<<<<<<< HEAD
        # like the regular agent history, it does not include 'hidden' events nor the default filtered out types (backend events)
=======
        # like the regular agent history, it does not include:
        # - 'hidden' events, events with hidden=True
        # - backend events (the default 'filtered out' types, types in self.filter_out)
>>>>>>> 54f60acc
        start_id = self.state.start_id if self.state.start_id != -1 else 0
        end_id = (
            self.state.end_id
            if self.state.end_id != -1
            else self.event_stream.get_latest_event_id()
        )
        self.state.history = list(
            self.event_stream.get_events(
                start_id=start_id,
                end_id=end_id,
                reverse=False,
                filter_out_type=self.filter_out,
                filter_hidden=True,
            )
        )

        # unsubscribe from the event stream
        self.event_stream.unsubscribe(EventStreamSubscriber.AGENT_CONTROLLER)

    def update_state_before_step(self):
        self.state.iteration += 1
        self.state.local_iteration += 1

        # get the history from the event stream
        # first define the range of events to fetch
        start_id = self.state.start_id if self.state.start_id != -1 else 0
        end_id = (
            self.state.end_id
            if self.state.end_id != -1
            else self.event_stream.get_latest_event_id()
        )

        # fetch events directly from the event stream
        # filtering out what an agent history should not include:
        # - "backend" event types that should not be sent to the agent
        # - hidden events
        self.state.history = list(
            self.event_stream.get_events(
                start_id=start_id,
                end_id=end_id,
                reverse=False,
                filter_out_type=self.filter_out,
                filter_hidden=True,
            )
        )

        # also, we exclude finished delegates from the parent agent's history:
        # - do not include events between delegate actions and observations
        # - include the delegate action and observation themselves
        if self.state.delegates:
            for (delegate_start_id, delegate_end_id), (
                delegate_agent,
                delegate_task,
            ) in self.state.delegates.items():
                # sanity checks
                if (
                    delegate_start_id < 0
                    or delegate_end_id < 1
                    or delegate_start_id >= delegate_end_id
                    or delegate_end_id >= len(self.state.history)
                ):
                    logger.error(
                        f'Invalid delegate ids: {delegate_start_id}, {delegate_end_id}. Skipping...'
                    )
                    continue

                # exclude delegate events from history
                self.state.history = [
                    event
                    for event in self.state.history
                    if not (delegate_start_id < event.id < delegate_end_id)
                ]

    async def update_state_after_step(self):
        # update metrics especially for cost. Use deepcopy to avoid it being modified by agent.reset()
        self.state.local_metrics = copy.deepcopy(self.agent.llm.metrics)
        if 'llm_completions' not in self.state.extra_data:
            self.state.extra_data['llm_completions'] = []
        self.state.extra_data['llm_completions'].extend(self.agent.llm.llm_completions)
        self.agent.llm.llm_completions.clear()

    async def report_error(self, message: str, exception: Exception | None = None):
        """Reports an error to the user and sends the exception to the LLM next step, in the hope it can self-correct.

        This method should be called for a particular type of errors, which have:
        - message: a user-friendly message, which will be shown in the chat box. This should not be a raw exception message.
        - an ErrorObservation that can be sent to the LLM, with the exception message, so it can self-correct next time.
        - exception: the underlying exception, which is used by evals and tests to check what error the agent encountered.
        """
        self.state.last_error = message
        if exception:
            self.state.last_error += f': {exception}'
        detail = str(exception) if exception is not None else ''
        if exception is not None and isinstance(exception, litellm.AuthenticationError):
            detail = 'Please check your credentials. Is your API key correct?'
        self.event_stream.add_event(
            ErrorObservation(f'{message}:{detail}'), EventSource.USER
        )

    async def start_step_loop(self):
        """The main loop for the agent's step-by-step execution."""

        logger.info(f'[Agent Controller {self.id}] Starting step loop...')
        while should_continue():
            try:
                await self._step()
            except asyncio.CancelledError:
                logger.info('AgentController task was cancelled')
                break
            except Exception as e:
                traceback.print_exc()
                logger.error(f'Error while running the agent: {e}')
                logger.error(traceback.format_exc())
                await self.report_error(
                    'There was an unexpected error while running the agent', exception=e
                )
                await self.set_agent_state_to(AgentState.ERROR)
                break

            await asyncio.sleep(0.1)

    async def on_event(self, event: Event):
        """Callback from the event stream. Notifies the controller of incoming events.

        Args:
            event (Event): The incoming event to process.
        """
        if hasattr(event, 'hidden') and event.hidden:
            return

        # if the event is not filtered out, add it to the history
        if not any(isinstance(event, filter_type) for filter_type in self.filter_out):
            self.state.history.append(event)

        if isinstance(event, Action):
            await self._handle_action(event)
        elif isinstance(event, Observation):
            await self._handle_observation(event)

    async def _handle_action(self, action: Action):
        """Handles actions from the event stream.

        Args:
            action (Action): The action to handle.
        """
        if isinstance(action, ChangeAgentStateAction):
            await self.set_agent_state_to(action.agent_state)  # type: ignore
        elif isinstance(action, MessageAction):
            await self._handle_message_action(action)
        elif isinstance(action, AgentDelegateAction):
            await self.start_delegate(action)
        elif isinstance(action, AddTaskAction):
            self.state.root_task.add_subtask(
                action.parent, action.goal, action.subtasks
            )
        elif isinstance(action, ModifyTaskAction):
            self.state.root_task.set_subtask_state(action.task_id, action.state)
        elif isinstance(action, AgentFinishAction):
            self.state.outputs = action.outputs
            self.state.metrics.merge(self.state.local_metrics)
            await self.set_agent_state_to(AgentState.FINISHED)
        elif isinstance(action, AgentRejectAction):
            self.state.outputs = action.outputs
            self.state.metrics.merge(self.state.local_metrics)
            await self.set_agent_state_to(AgentState.REJECTED)
        elif isinstance(action, AgentSummarizeAction):
            self.state.summary = action
        elif isinstance(action, AgentRecallAction):
            # llama_index_list = self.long_term_memory.search(action.query, action.history)
            # logger.info(f'llama-index list: {llama_index_list}')
            litellm_list = self.agent.llm.search(action.query, self.state.history)
            logger.info(f'litellm list: {litellm_list}')

    async def _handle_observation(self, observation: Observation):
        """Handles observation from the event stream.

        Args:
            observation (observation): The observation to handle.
        """
        if (
            self._pending_action
            and hasattr(self._pending_action, 'confirmation_state')
            and self._pending_action.confirmation_state
            == ActionConfirmationStatus.AWAITING_CONFIRMATION
        ):
            return

        # Make sure we print the observation in the same way as the LLM sees it
        observation_to_print = copy.deepcopy(observation)
        if len(observation_to_print.content) > self.agent.llm.config.max_message_chars:
            observation_to_print.content = truncate_content(
                observation_to_print.content, self.agent.llm.config.max_message_chars
            )
        logger.info(observation_to_print, extra={'msg_type': 'OBSERVATION'})

        # Merge with the metrics from the LLM - it will to synced to the controller's local metrics in update_state_after_step()
        if observation.llm_metrics is not None:
            self.agent.llm.metrics.merge(observation.llm_metrics)

        if self._pending_action and self._pending_action.id == observation.cause:
            # FIXME we may want each of these with the other's context
            # self.long_term_memory.add_event(self._pending_action)
            # self.long_term_memory.add_event(observation)

            # the runtime has handled the action, so we can clear it
            self._pending_action = None

            # set the right state when the user confirms or rejects, if we're otherwise good to go (not an error)
            if not isinstance(observation, ErrorObservation):
                if self.state.agent_state == AgentState.USER_CONFIRMED:
                    await self.set_agent_state_to(AgentState.RUNNING)
                elif self.state.agent_state == AgentState.USER_REJECTED:
                    await self.set_agent_state_to(AgentState.AWAITING_USER_INPUT)
                return

        if isinstance(observation, CmdOutputObservation):
            return
        elif isinstance(observation, AgentDelegateObservation):
            self._handle_delegate_observation(observation)
        elif isinstance(observation, ErrorObservation):
            if self.state.agent_state == AgentState.ERROR:
                self.state.metrics.merge(self.state.local_metrics)
        elif isinstance(observation, FatalErrorObservation):
            await self.report_error(
                'There was a fatal error during agent execution: ' + str(observation)
            )
            await self.set_agent_state_to(AgentState.ERROR)
            self.state.metrics.merge(self.state.local_metrics)

    async def _handle_message_action(self, action: MessageAction):
        """Handles message actions from the event stream.

        Args:
            action (MessageAction): The message action to handle.
        """
        if action.source == EventSource.USER:
            logger.info(
                action, extra={'msg_type': 'ACTION', 'event_source': EventSource.USER}
            )
            if self.get_agent_state() != AgentState.RUNNING:
                await self.set_agent_state_to(AgentState.RUNNING)
        elif action.source == EventSource.AGENT and action.wait_for_response:
            await self.set_agent_state_to(AgentState.AWAITING_USER_INPUT)

<<<<<<< HEAD
        # add to long term memory
        # self.long_term_memory.add_event(action)

=======
>>>>>>> 54f60acc
    def _handle_delegate_observation(self, observation: Observation):
        """Handles delegate observations from the event stream.

        Args:
            observation (Observation): The observation to handle.
        """
        if not isinstance(observation, AgentDelegateObservation):
            return

        logger.debug('AgentDelegateObservation received')

        # define the end_id based on the current observation
        delegate_end = observation.id
        if delegate_end <= 0:
            logger.error(
                f'The id of the AgentDelegateObservation is not valid: {delegate_end}'
            )
            return

        # define the start_id by searching for the corresponding AgentDelegateAction
        delegate_start = -1
        delegate_agent: str = ''
        delegate_task: str = ''

        # search through events in reverse to find the AgentDelegateAction
        for prev_event in self.event_stream.get_events(
            end_id=observation.id - 1, reverse=True
        ):
            # retrieve the last AgentDelegateAction before this observation
            if isinstance(prev_event, AgentDelegateAction):
                delegate_start = prev_event.id
                delegate_agent = prev_event.agent
                delegate_task = prev_event.inputs.get('task', '')
                break

        if delegate_start == -1:
            logger.error(
                f'No AgentDelegateAction found for AgentDelegateObservation with id={delegate_end}'
            )
            return

        # add the event ids to the delegates dictionary
        self.state.delegates[(delegate_start, delegate_end)] = (
            delegate_agent,
            delegate_task,
        )
        logger.debug(
            f'Delegate {delegate_agent} with task {delegate_task} ran from id={delegate_start} to id={delegate_end}'
        )

    def reset_task(self):
        """Resets the agent's task."""

        self.almost_stuck = 0

        # FIXME: wipe out the memory
        self.agent.reset()

    async def set_agent_state_to(self, new_state: AgentState):
        """Updates the agent's state and handles side effects. Can emit events to the event stream.

        Args:
            new_state (AgentState): The new state to set for the agent.
        """
        logger.debug(
            f'[Agent Controller {self.id}] Setting agent({self.agent.name}) state from {self.state.agent_state} to {new_state}'
        )

        if new_state == self.state.agent_state:
            return

        if new_state == AgentState.STOPPED or new_state == AgentState.ERROR:
            self.reset_task()
        elif (
            new_state == AgentState.RUNNING
            and self.state.agent_state == AgentState.PAUSED
            and self.state.traffic_control_state == TrafficControlState.THROTTLING
        ):
            # user intends to interrupt traffic control and let the task resume temporarily
            self.state.traffic_control_state = TrafficControlState.PAUSED
            # User has chosen to deliberately continue - lets double the max iterations
            if (
                self.state.iteration is not None
                and self.state.max_iterations is not None
                and self._initial_max_iterations is not None
            ):
                if self.state.iteration >= self.state.max_iterations:
                    self.state.max_iterations += self._initial_max_iterations

            if (
                self.state.metrics.accumulated_cost is not None
                and self.max_budget_per_task is not None
                and self._initial_max_budget_per_task is not None
            ):
                if self.state.metrics.accumulated_cost >= self.max_budget_per_task:
                    self.max_budget_per_task += self._initial_max_budget_per_task
        elif self._pending_action is not None and (
            new_state == AgentState.USER_CONFIRMED
            or new_state == AgentState.USER_REJECTED
        ):
            if hasattr(self._pending_action, 'thought'):
                self._pending_action.thought = ''  # type: ignore[union-attr]
            if new_state == AgentState.USER_CONFIRMED:
                confirmation_state = ActionConfirmationStatus.CONFIRMED
            else:
                confirmation_state = ActionConfirmationStatus.REJECTED
            self._pending_action.confirmation_state = confirmation_state  # type: ignore[attr-defined]
            self.event_stream.add_event(self._pending_action, EventSource.AGENT)

        self.state.agent_state = new_state
        self.event_stream.add_event(
            AgentStateChangedObservation('', self.state.agent_state), EventSource.AGENT
        )

        if new_state == AgentState.INIT and self.state.resume_state:
            await self.set_agent_state_to(self.state.resume_state)
            self.state.resume_state = None

    def get_agent_state(self):
        """Returns the current state of the agent.

        Returns:
            AgentState: The current state of the agent.
        """
        return self.state.agent_state

    async def start_delegate(self, action: AgentDelegateAction):
        """Start a delegate agent to handle a subtask.

        OpenHands is a multi-agentic system. A `task` is a conversation between
        OpenHands (the whole system) and the user, which might involve one or more inputs
        from the user. It starts with an initial input (typically a task statement) from
        the user, and ends with either an `AgentFinishAction` initiated by the agent, a
        stop initiated by the user, or an error.

        A `subtask` is a conversation between an agent and the user, or another agent. If a `task`
        is conducted by a single agent, then it's also a `subtask`. Otherwise, a `task` consists of
        multiple `subtasks`, each executed by one agent.

        Args:
            action (AgentDelegateAction): The action containing information about the delegate agent to start.
        """
        # prepare the required arguments for the delegate agent: llm, agent_config, memory
        agent_cls: Type[Agent] = Agent.get_cls(action.agent)
        agent_config = self.agent_configs.get(action.agent, self.agent.config)
        llm_config = self.agent_to_llm_config.get(action.agent, self.agent.llm.config)
        llm = LLM(config=llm_config)
        delegate_agent = agent_cls(llm=llm, config=agent_config)
        state = State(
            inputs=action.inputs or {},
            local_iteration=0,
            iteration=self.state.iteration,
            max_iterations=self.state.max_iterations,
            delegate_level=self.state.delegate_level + 1,
            # global metrics should be shared between parent and child
            metrics=self.state.metrics,
        )
        logger.info(
            f'[Agent Controller {self.id}]: start delegate, creating agent {delegate_agent.name} using LLM {llm}'
        )
        self.delegate = AgentController(
            sid=self.id + '-delegate',
            agent=delegate_agent,
            event_stream=self.event_stream,
            max_iterations=self.state.max_iterations,
            max_budget_per_task=self.max_budget_per_task,
            agent_to_llm_config=self.agent_to_llm_config,
            agent_configs=self.agent_configs,
            initial_state=state,
            is_delegate=True,
            headless_mode=self.headless_mode,
        )
        await self.delegate.set_agent_state_to(AgentState.RUNNING)

    async def _step(self) -> None:
        """Executes a single step of the parent or delegate agent. Detects stuck agents and limits on the number of iterations and the task budget."""
        if self.get_agent_state() != AgentState.RUNNING:
            await asyncio.sleep(1)
            return

        if self._pending_action:
            await asyncio.sleep(1)
            return

        if self.delegate is not None:
            assert self.delegate != self
            if self.delegate.get_agent_state() == AgentState.PAUSED:
                await asyncio.sleep(1)
            else:
                await self._delegate_step()
            return

        logger.info(
            f'{self.agent.name} LEVEL {self.state.delegate_level} LOCAL STEP {self.state.local_iteration} GLOBAL STEP {self.state.iteration}',
            extra={'msg_type': 'STEP'},
        )

        # check if agent hit the resources limit
        stop_step = False
        if self.state.iteration >= self.state.max_iterations:
            stop_step = await self._handle_traffic_control(
                'iteration', self.state.iteration, self.state.max_iterations
            )
        if self.max_budget_per_task is not None:
            current_cost = self.state.metrics.accumulated_cost
            if current_cost > self.max_budget_per_task:
                stop_step = await self._handle_traffic_control(
                    'budget', current_cost, self.max_budget_per_task
                )
        if stop_step:
            return

        self.update_state_before_step()
        action: Action = NullAction()
        try:
            action = self.agent.step(self.state)
            if action is None:
                raise LLMNoActionError('No action was returned')
        except (LLMMalformedActionError, LLMNoActionError, LLMResponseError) as e:
            # report to the user
            # and send the underlying exception to the LLM for self-correction
            await self.report_error(str(e))
            return

        if action.runnable:
            if self.state.confirmation_mode and (
                type(action) is CmdRunAction or type(action) is IPythonRunCellAction
            ):
                action.confirmation_state = (
                    ActionConfirmationStatus.AWAITING_CONFIRMATION
                )
            self._pending_action = action

        if not isinstance(action, NullAction):
            if (
                hasattr(action, 'confirmation_state')
                and action.confirmation_state
                == ActionConfirmationStatus.AWAITING_CONFIRMATION
            ):
                await self.set_agent_state_to(AgentState.AWAITING_USER_CONFIRMATION)
            self.event_stream.add_event(action, EventSource.AGENT)

        await self.update_state_after_step()
        logger.info(action, extra={'msg_type': 'ACTION'})

        if self._is_stuck():
            # This need to go BEFORE report_error to sync metrics
            await self.set_agent_state_to(AgentState.ERROR)
            await self.report_error('Agent got stuck in a loop')

    async def _delegate_step(self):
        """Executes a single step of the delegate agent."""
        await self.delegate._step()  # type: ignore[union-attr]
        assert self.delegate is not None
        delegate_state = self.delegate.get_agent_state()
        logger.debug(f'[Agent Controller {self.id}] Delegate state: {delegate_state}')
        if delegate_state == AgentState.ERROR:
            # update iteration that shall be shared across agents
            self.state.iteration = self.delegate.state.iteration

            # emit AgentDelegateObservation to mark delegate termination due to error
            delegate_outputs = (
                self.delegate.state.outputs if self.delegate.state else {}
            )
            content = (
                f'{self.delegate.agent.name} encountered an error during execution.'
            )
            obs = AgentDelegateObservation(outputs=delegate_outputs, content=content)
            self.event_stream.add_event(obs, EventSource.AGENT)

            # close the delegate upon error
            await self.delegate.close()
            self.delegate = None
            self.delegateAction = None

        elif delegate_state in (AgentState.FINISHED, AgentState.REJECTED):
            logger.info(
                f'[Agent Controller {self.id}] Delegate agent has finished execution'
            )
            # retrieve delegate result
            outputs = self.delegate.state.outputs if self.delegate.state else {}

            # update iteration that shall be shared across agents
            self.state.iteration = self.delegate.state.iteration

            # close delegate controller: we must close the delegate controller before adding new events
            await self.delegate.close()

            # update delegate result observation
            # TODO: replace this with AI-generated summary (#2395)
            formatted_output = ', '.join(
                f'{key}: {value}' for key, value in outputs.items()
            )
            content = (
                f'{self.delegate.agent.name} finishes task with {formatted_output}'
            )
            obs = AgentDelegateObservation(outputs=outputs, content=content)

            # clean up delegate status
            self.delegate = None
            self.delegateAction = None
            self.event_stream.add_event(obs, EventSource.AGENT)
        return

    async def _handle_traffic_control(
        self, limit_type: str, current_value: float, max_value: float
    ):
        """Handles agent state after hitting the traffic control limit.

        Args:
            limit_type (str): The type of limit that was hit.
            current_value (float): The current value of the limit.
            max_value (float): The maximum value of the limit.
        """
        stop_step = False
        if self.state.traffic_control_state == TrafficControlState.PAUSED:
            logger.info('Hitting traffic control, temporarily resume upon user request')
            self.state.traffic_control_state = TrafficControlState.NORMAL
        else:
            self.state.traffic_control_state = TrafficControlState.THROTTLING
            if self.headless_mode:
                # This need to go BEFORE report_error to sync metrics
                await self.set_agent_state_to(AgentState.ERROR)
                # set to ERROR state if running in headless mode
                # since user cannot resume on the web interface
                await self.report_error(
                    f'Agent reached maximum {limit_type} in headless mode, task stopped. '
                    f'Current {limit_type}: {current_value:.2f}, max {limit_type}: {max_value:.2f}'
                )
            else:
                await self.set_agent_state_to(AgentState.PAUSED)
                await self.report_error(
                    f'Agent reached maximum {limit_type}, task paused. '
                    f'Current {limit_type}: {current_value:.2f}, max {limit_type}: {max_value:.2f}. '
                    f'{TRAFFIC_CONTROL_REMINDER}'
                )
            stop_step = True
        return stop_step

    def get_state(self):
        """Returns the current running state object.

        Returns:
            State: The current state object.
        """
        return self.state

    def set_initial_state(
        self,
        state: State | None,
        max_iterations: int,
        confirmation_mode: bool = False,
    ):
        """Sets the initial state for the agent, either from the previous session, or from a parent agent, or by creating a new one.

        Args:
            state: The state to initialize with, or None to create a new state.
            max_iterations: The maximum number of iterations allowed for the task.
            confirmation_mode: Whether to enable confirmation mode.
        """
        # state from the previous session, state from a parent agent, or a new state
        # note that this is called twice when restoring a previous session, first with state=None
        if state is None:
            self.state = State(
                inputs={},
                max_iterations=max_iterations,
                confirmation_mode=confirmation_mode,
            )
        else:
            self.state = state

        # FIXME when restored from a previous session, the State object needs to have:
        # - history? let's go with nope
        # - start_id, end_id
        # - delegates_ids

        # if start_id was not set in State, we're starting fresh, at the top of the stream
<<<<<<< HEAD
=======
        # does this still happen?
>>>>>>> 54f60acc
        if self.state.start_id <= -1:
            self.state.start_id = self.event_stream.get_latest_event_id() + 1
        else:
            logger.debug(
                f'AgentController {self.id} restoring from event {self.state.start_id}'
            )

    def _is_stuck(self):
        """Checks if the agent or its delegate is stuck in a loop.

        Returns:
            bool: True if the agent is stuck, False otherwise.
        """
        # check if delegate stuck
        if self.delegate and self.delegate._is_stuck():
            return True

        return self._stuck_detector.is_stuck()

    def __repr__(self):
        return (
            f'AgentController(id={self.id}, agent={self.agent!r}, '
            f'event_stream={self.event_stream!r}, '
            f'state={self.state!r}, agent_task={self.agent_task!r}, '
            f'delegate={self.delegate!r}, _pending_action={self._pending_action!r})'
        )<|MERGE_RESOLUTION|>--- conflicted
+++ resolved
@@ -70,10 +70,7 @@
         NullObservation,
         ChangeAgentStateAction,
         AgentStateChangedObservation,
-<<<<<<< HEAD
-=======
         FatalErrorObservation,
->>>>>>> 54f60acc
     )
 
     def __init__(
@@ -142,13 +139,9 @@
         # we made history, now is the time to rewrite it!
         # the final state.history will be used by external scripts like evals, tests, etc.
         # history will need to be complete WITH delegates events
-<<<<<<< HEAD
-        # like the regular agent history, it does not include 'hidden' events nor the default filtered out types (backend events)
-=======
         # like the regular agent history, it does not include:
         # - 'hidden' events, events with hidden=True
         # - backend events (the default 'filtered out' types, types in self.filter_out)
->>>>>>> 54f60acc
         start_id = self.state.start_id if self.state.start_id != -1 else 0
         end_id = (
             self.state.end_id
@@ -171,56 +164,6 @@
     def update_state_before_step(self):
         self.state.iteration += 1
         self.state.local_iteration += 1
-
-        # get the history from the event stream
-        # first define the range of events to fetch
-        start_id = self.state.start_id if self.state.start_id != -1 else 0
-        end_id = (
-            self.state.end_id
-            if self.state.end_id != -1
-            else self.event_stream.get_latest_event_id()
-        )
-
-        # fetch events directly from the event stream
-        # filtering out what an agent history should not include:
-        # - "backend" event types that should not be sent to the agent
-        # - hidden events
-        self.state.history = list(
-            self.event_stream.get_events(
-                start_id=start_id,
-                end_id=end_id,
-                reverse=False,
-                filter_out_type=self.filter_out,
-                filter_hidden=True,
-            )
-        )
-
-        # also, we exclude finished delegates from the parent agent's history:
-        # - do not include events between delegate actions and observations
-        # - include the delegate action and observation themselves
-        if self.state.delegates:
-            for (delegate_start_id, delegate_end_id), (
-                delegate_agent,
-                delegate_task,
-            ) in self.state.delegates.items():
-                # sanity checks
-                if (
-                    delegate_start_id < 0
-                    or delegate_end_id < 1
-                    or delegate_start_id >= delegate_end_id
-                    or delegate_end_id >= len(self.state.history)
-                ):
-                    logger.error(
-                        f'Invalid delegate ids: {delegate_start_id}, {delegate_end_id}. Skipping...'
-                    )
-                    continue
-
-                # exclude delegate events from history
-                self.state.history = [
-                    event
-                    for event in self.state.history
-                    if not (delegate_start_id < event.id < delegate_end_id)
-                ]
 
     async def update_state_after_step(self):
         # update metrics especially for cost. Use deepcopy to avoid it being modified by agent.reset()
@@ -393,12 +336,9 @@
         elif action.source == EventSource.AGENT and action.wait_for_response:
             await self.set_agent_state_to(AgentState.AWAITING_USER_INPUT)
 
-<<<<<<< HEAD
         # add to long term memory
         # self.long_term_memory.add_event(action)
 
-=======
->>>>>>> 54f60acc
     def _handle_delegate_observation(self, observation: Observation):
         """Handles delegate observations from the event stream.
 
@@ -776,10 +716,7 @@
         # - delegates_ids
 
         # if start_id was not set in State, we're starting fresh, at the top of the stream
-<<<<<<< HEAD
-=======
         # does this still happen?
->>>>>>> 54f60acc
         if self.state.start_id <= -1:
             self.state.start_id = self.event_stream.get_latest_event_id() + 1
         else:
