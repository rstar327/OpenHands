from typing import ClassVar

from pydantic import BaseModel, Field, SecretStr

from openhands.core import logger
from openhands.core.config.agent_config import AgentConfig
from openhands.core.config.config_utils import (
    OH_DEFAULT_AGENT,
    OH_MAX_ITERATIONS,
    model_defaults_to_dict,
)
from openhands.core.config.extended_config import ExtendedConfig
from openhands.core.config.llm_config import LLMConfig
from openhands.core.config.sandbox_config import SandboxConfig
from openhands.core.config.security_config import SecurityConfig


class AppConfig(BaseModel):
    """Configuration for the app.

    Attributes:
        llms: Dictionary mapping LLM names to their configurations.
            The default configuration is stored under the 'llm' key.
        agents: Dictionary mapping agent names to their configurations.
            The default configuration is stored under the 'agent' key.
        default_agent: Name of the default agent to use.
        sandbox: Sandbox configuration settings.
        runtime: Runtime environment identifier.
        file_store: Type of file store to use.
        file_store_path: Path to the file store.
        save_trajectory_path: Either a folder path to store trajectories with auto-generated filenames, or a designated trajectory file path.
        replay_trajectory_path: Path to load trajectory and replay. If provided, trajectory would be replayed first before user's instruction.
        workspace_base: Base path for the workspace. Defaults to `./workspace` as absolute path.
        workspace_mount_path: Path to mount the workspace. Defaults to `workspace_base`.
        workspace_mount_path_in_sandbox: Path to mount the workspace in sandbox. Defaults to `/workspace`.
        workspace_mount_rewrite: Path to rewrite the workspace mount path.
        cache_dir: Path to cache directory. Defaults to `/tmp/cache`.
        run_as_openhands: Whether to run as openhands.
        max_iterations: Maximum number of iterations allowed.
        max_budget_per_task: Maximum budget per task, agent stops if exceeded.
        e2b_api_key: E2B API key.
        disable_color: Whether to disable terminal colors. For terminals that don't support color.
        debug: Whether to enable debugging mode.
        file_uploads_max_file_size_mb: Maximum file upload size in MB. `0` means unlimited.
        file_uploads_restrict_file_types: Whether to restrict upload file types.
        file_uploads_allowed_extensions: Allowed file extensions. `['.*']` allows all.
        cli_multiline_input: Whether to enable multiline input in CLI. When disabled,
            input is read line by line. When enabled, input continues until /exit command.
        microagents_dir: Directory containing global microagents.
    """

    llms: dict[str, LLMConfig] = Field(default_factory=dict)
    agents: dict = Field(default_factory=dict)
    default_agent: str = Field(default=OH_DEFAULT_AGENT)
    sandbox: SandboxConfig = Field(default_factory=SandboxConfig)
    security: SecurityConfig = Field(default_factory=SecurityConfig)
    extended: ExtendedConfig = Field(default_factory=lambda: ExtendedConfig({}))
    runtime: str = Field(default='docker')
    file_store: str = Field(default='local')
    file_store_path: str = Field(default='/tmp/openhands_file_store')
    save_trajectory_path: str | None = Field(default=None)
    replay_trajectory_path: str | None = Field(default=None)
    workspace_base: str | None = Field(default=None)
    workspace_mount_path: str | None = Field(default=None)
    workspace_mount_path_in_sandbox: str = Field(default='/workspace')
    workspace_mount_rewrite: str | None = Field(default=None)
    cache_dir: str = Field(default='/tmp/cache')
    run_as_openhands: bool = Field(default=True)
    max_iterations: int = Field(default=OH_MAX_ITERATIONS)
    max_budget_per_task: float | None = Field(default=None)
    e2b_api_key: SecretStr | None = Field(default=None)
    modal_api_token_id: SecretStr | None = Field(default=None)
    modal_api_token_secret: SecretStr | None = Field(default=None)
    disable_color: bool = Field(default=False)
    jwt_secret: SecretStr | None = Field(default=None)
    debug: bool = Field(default=False)
    file_uploads_max_file_size_mb: int = Field(default=0)
    file_uploads_restrict_file_types: bool = Field(default=False)
    file_uploads_allowed_extensions: list[str] = Field(default_factory=lambda: ['.*'])
    runloop_api_key: SecretStr | None = Field(default=None)
    daytona_api_key: SecretStr | None = Field(default=None)
    daytona_api_url: str = Field(default='https://app.daytona.io/api')
    daytona_target: str = Field(default='us')
    cli_multiline_input: bool = Field(default=False)
    conversation_max_age_seconds: int = Field(default=864000)  # 10 days in seconds
<<<<<<< HEAD
    microagents_dir: str = Field(
        default='microagents',
        description='Directory containing global microagents',
    )
=======
    enable_default_condenser: bool = Field(default=True)
>>>>>>> 5ffb1ef7

    defaults_dict: ClassVar[dict] = {}

    model_config = {'extra': 'forbid'}

    def get_llm_config(self, name='llm') -> LLMConfig:
        """'llm' is the name for default config (for backward compatibility prior to 0.8)."""
        if name in self.llms:
            return self.llms[name]
        if name is not None and name != 'llm':
            logger.openhands_logger.warning(
                f'llm config group {name} not found, using default config'
            )
        if 'llm' not in self.llms:
            self.llms['llm'] = LLMConfig()
        return self.llms['llm']

    def set_llm_config(self, value: LLMConfig, name='llm') -> None:
        self.llms[name] = value

    def get_agent_config(self, name='agent') -> AgentConfig:
        """'agent' is the name for default config (for backward compatibility prior to 0.8)."""
        if name in self.agents:
            return self.agents[name]
        if 'agent' not in self.agents:
            self.agents['agent'] = AgentConfig()
        return self.agents['agent']

    def set_agent_config(self, value: AgentConfig, name='agent') -> None:
        self.agents[name] = value

    def get_agent_to_llm_config_map(self) -> dict[str, LLMConfig]:
        """Get a map of agent names to llm configs."""
        return {name: self.get_llm_config_from_agent(name) for name in self.agents}

    def get_llm_config_from_agent(self, name='agent') -> LLMConfig:
        agent_config: AgentConfig = self.get_agent_config(name)
        llm_config_name = agent_config.llm_config
        return self.get_llm_config(llm_config_name)

    def get_agent_configs(self) -> dict[str, AgentConfig]:
        return self.agents

    def model_post_init(self, __context):
        """Post-initialization hook, called when the instance is created with only default values."""
        super().model_post_init(__context)
        AppConfig.defaults_dict = model_defaults_to_dict(self)<|MERGE_RESOLUTION|>--- conflicted
+++ resolved
@@ -83,14 +83,11 @@
     daytona_target: str = Field(default='us')
     cli_multiline_input: bool = Field(default=False)
     conversation_max_age_seconds: int = Field(default=864000)  # 10 days in seconds
-<<<<<<< HEAD
+    enable_default_condenser: bool = Field(default=True)
     microagents_dir: str = Field(
         default='microagents',
         description='Directory containing global microagents',
     )
-=======
-    enable_default_condenser: bool = Field(default=True)
->>>>>>> 5ffb1ef7
 
     defaults_dict: ClassVar[dict] = {}
 
