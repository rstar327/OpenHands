import hashlib
import os
import uuid
from typing import Tuple, Type

from pydantic import SecretStr

import openhands.agenthub  # noqa F401 (we import this to get the agents registered)
from openhands.controller import AgentController
from openhands.controller.agent import Agent
from openhands.controller.state.state import State
from openhands.core.config import (
    AppConfig,
)
from openhands.core.logger import openhands_logger as logger
from openhands.events import EventStream
from openhands.events.event import Event
from openhands.llm.llm import LLM
<<<<<<< HEAD
from openhands.memory.memory import Memory
=======
>>>>>>> 0f07805a
from openhands.microagent.microagent import BaseMicroAgent
from openhands.runtime import get_runtime_cls
from openhands.runtime.base import Runtime
from openhands.security import SecurityAnalyzer, options
from openhands.storage import get_file_store
from openhands.utils.async_utils import call_async_from_sync


def create_runtime(
    config: AppConfig,
    sid: str | None = None,
    headless_mode: bool = True,
    agent: Agent | None = None,
    selected_repository: str | None = None,
    github_token: SecretStr | None = None,
) -> Runtime:
    """Create a runtime for the agent to run on.

    config: The app config.
    sid: (optional) The session id. IMPORTANT: please don't set this unless you know what you're doing.
        Set it to incompatible value will cause unexpected behavior on RemoteRuntime.
    headless_mode: Whether the agent is run in headless mode. `create_runtime` is typically called within evaluation scripts,
        where we don't want to have the VSCode UI open, so it defaults to True.
    selected_repository: (optional) The GitHub repository to use.
    github_token: (optional) The GitHub token to use.
    """
    # if sid is provided on the command line, use it as the name of the event stream
    # otherwise generate it on the basis of the configured jwt_secret
    # we can do this better, this is just so that the sid is retrieved when we want to restore the session
    session_id = sid or generate_sid(config)

    # set up the event stream
    file_store = get_file_store(config.file_store, config.file_store_path)
    event_stream = EventStream(session_id, file_store)

    # set up the security analyzer
    if config.security.security_analyzer:
        options.SecurityAnalyzers.get(
            config.security.security_analyzer, SecurityAnalyzer
        )(event_stream)

    # agent class
    if agent:
        agent_cls = type(agent)
    else:
        agent_cls = openhands.agenthub.Agent.get_cls(config.default_agent)

    # runtime and tools
    runtime_cls = get_runtime_cls(config.runtime)
    logger.debug(f'Initializing runtime: {runtime_cls.__name__}')
    runtime: Runtime = runtime_cls(
        config=config,
        event_stream=event_stream,
        sid=session_id,
        plugins=agent_cls.sandbox_plugins,
        headless_mode=headless_mode,
    )

    call_async_from_sync(runtime.connect)

    # clone selected repository if provided
    repo_directory = None
    github_token = (
        SecretStr(os.environ.get('GITHUB_TOKEN')) if not github_token else github_token
    )
    if selected_repository and github_token:
        logger.debug(f'Selected repository {selected_repository}.')
        repo_directory = runtime.clone_repo(
            github_token,
            selected_repository,
            None,
        )

    # load microagents from selected repository
    if agent and agent.prompt_manager and selected_repository and repo_directory:
        agent.prompt_manager.set_runtime_info(runtime)
        microagents: list[BaseMicroAgent] = runtime.get_microagents_from_selected_repo(
            selected_repository
        )
        agent.prompt_manager.load_microagents(microagents)
        agent.prompt_manager.set_repository_info(selected_repository, repo_directory)

    logger.debug(
        f'Runtime initialized with plugins: {[plugin.name for plugin in runtime.plugins]}'
    )

    return runtime


<<<<<<< HEAD
def create_memory(
    microagents_dir: str,
    agent: Agent,
    runtime: Runtime,
    event_stream: EventStream,
    selected_repository: str | None = None,
) -> Memory:
    # If the agent config has disabled microagents, use them
    disabled_microagents = agent.config.disabled_microagents

    mem = Memory(
        event_stream=event_stream,
        microagents_dir=microagents_dir,
        disabled_microagents=disabled_microagents,
    )

    if agent.prompt_manager and runtime:
        # sets available hosts
        mem.set_runtime_info(runtime.web_hosts)

        # loads microagents from repo/.openhands/microagents
        microagents: list[BaseMicroAgent] = runtime.get_microagents_from_selected_repo(
            selected_repository
        )
        mem.load_user_workspace_microagents(microagents)

        if selected_repository:
            repo_directory = selected_repository.split('/')[1]
            if repo_directory:
                mem.set_repository_info(selected_repository, repo_directory)
    return mem


def create_agent(runtime: Runtime, config: AppConfig) -> Agent:
=======
def create_agent(config: AppConfig) -> Agent:
>>>>>>> 0f07805a
    agent_cls: Type[Agent] = Agent.get_cls(config.default_agent)
    agent_config = config.get_agent_config(config.default_agent)
    llm_config = config.get_llm_config_from_agent(config.default_agent)
    agent = agent_cls(
        llm=LLM(config=llm_config),
        config=agent_config,
    )
<<<<<<< HEAD

    if config.security.security_analyzer:
        options.SecurityAnalyzers.get(
            config.security.security_analyzer, SecurityAnalyzer
        )(runtime.event_stream)
=======
>>>>>>> 0f07805a

    return agent


def create_controller(
    agent: Agent,
    runtime: Runtime,
    config: AppConfig,
    headless_mode: bool = True,
    replay_events: list[Event] | None = None,
) -> Tuple[AgentController, State | None]:
    event_stream = runtime.event_stream
    initial_state = None
    try:
        logger.debug(
            f'Trying to restore agent state from session {event_stream.sid} if available'
        )
        initial_state = State.restore_from_session(
            event_stream.sid, event_stream.file_store
        )
    except Exception as e:
        logger.debug(f'Cannot restore agent state: {e}')

    controller = AgentController(
        agent=agent,
        max_iterations=config.max_iterations,
        max_budget_per_task=config.max_budget_per_task,
        agent_to_llm_config=config.get_agent_to_llm_config_map(),
        event_stream=event_stream,
        initial_state=initial_state,
        headless_mode=headless_mode,
        confirmation_mode=config.security.confirmation_mode,
        replay_events=replay_events,
    )
    return (controller, initial_state)


def generate_sid(config: AppConfig, session_name: str | None = None) -> str:
    """Generate a session id based on the session name and the jwt secret."""
    session_name = session_name or str(uuid.uuid4())
    jwt_secret = config.jwt_secret

    hash_str = hashlib.sha256(f'{session_name}{jwt_secret}'.encode('utf-8')).hexdigest()
    return f'{session_name}-{hash_str[:16]}'<|MERGE_RESOLUTION|>--- conflicted
+++ resolved
@@ -16,10 +16,7 @@
 from openhands.events import EventStream
 from openhands.events.event import Event
 from openhands.llm.llm import LLM
-<<<<<<< HEAD
 from openhands.memory.memory import Memory
-=======
->>>>>>> 0f07805a
 from openhands.microagent.microagent import BaseMicroAgent
 from openhands.runtime import get_runtime_cls
 from openhands.runtime.base import Runtime
@@ -109,7 +106,6 @@
     return runtime
 
 
-<<<<<<< HEAD
 def create_memory(
     microagents_dir: str,
     agent: Agent,
@@ -143,10 +139,7 @@
     return mem
 
 
-def create_agent(runtime: Runtime, config: AppConfig) -> Agent:
-=======
 def create_agent(config: AppConfig) -> Agent:
->>>>>>> 0f07805a
     agent_cls: Type[Agent] = Agent.get_cls(config.default_agent)
     agent_config = config.get_agent_config(config.default_agent)
     llm_config = config.get_llm_config_from_agent(config.default_agent)
@@ -154,14 +147,7 @@
         llm=LLM(config=llm_config),
         config=agent_config,
     )
-<<<<<<< HEAD
 
-    if config.security.security_analyzer:
-        options.SecurityAnalyzers.get(
-            config.security.security_analyzer, SecurityAnalyzer
-        )(runtime.event_stream)
-=======
->>>>>>> 0f07805a
 
     return agent
 
