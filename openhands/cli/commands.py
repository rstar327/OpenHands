import asyncio
<<<<<<< HEAD
import re
import shutil
=======
import os
import sys
>>>>>>> 55535840
from pathlib import Path
from typing import Any

import toml
from prompt_toolkit import HTML, print_formatted_text
from prompt_toolkit.patch_stdout import patch_stdout
from prompt_toolkit.shortcuts import clear, print_container
from prompt_toolkit.widgets import Frame, TextArea
from pydantic import ValidationError

from openhands.cli.settings import (
    display_settings,
    modify_llm_settings_advanced,
    modify_llm_settings_basic,
)
from openhands.cli.tui import (
    COLOR_GREY,
    UsageMetrics,
    cli_confirm,
    create_prompt_session,
    display_help,
    display_mcp_errors,
    display_shutdown_message,
    display_status,
    read_prompt_input,
)
from openhands.cli.utils import (
    add_local_config_trusted_dir,
    get_local_config_trusted_dirs,
    read_file,
    write_to_file,
)
from openhands.cli.vscode_extension import get_vsix_path
from openhands.core.config import (
    OpenHandsConfig,
)
from openhands.core.config.mcp_config import (
    MCPSHTTPServerConfig,
    MCPSSEServerConfig,
    MCPStdioServerConfig,
)
from openhands.core.schema import AgentState
from openhands.core.schema.exit_reason import ExitReason
from openhands.events import EventSource
from openhands.events.action import (
    ChangeAgentStateAction,
    MessageAction,
)
from openhands.events.stream import EventStream
from openhands.storage.settings.file_settings_store import FileSettingsStore


async def collect_input(config: OpenHandsConfig, prompt_text: str) -> str | None:
    """Collect user input with cancellation support.

    Args:
        config: OpenHands configuration
        prompt_text: Text to display to user

    Returns:
        str | None: User input string, or None if user cancelled
    """
    print_formatted_text(prompt_text, end=' ')
    user_input = await read_prompt_input(config, '', multiline=False)

    # Check for cancellation
    if user_input.strip().lower() in ['/exit', '/cancel', 'cancel']:
        return None

    return user_input.strip()


def restart_cli() -> None:
    """Restart the CLI by replacing the current process."""
    print_formatted_text('🔄 Restarting OpenHands CLI...')

    # Get the current Python executable and script arguments
    python_executable = sys.executable
    script_args = sys.argv

    # Use os.execv to replace the current process
    # This preserves the original command line arguments
    try:
        os.execv(python_executable, [python_executable] + script_args)
    except Exception as e:
        print_formatted_text(f'❌ Failed to restart CLI: {e}')
        print_formatted_text(
            'Please restart OpenHands manually for changes to take effect.'
        )


async def prompt_for_restart(config: OpenHandsConfig) -> bool:
    """Prompt user if they want to restart the CLI and return their choice."""
    print_formatted_text('📝 MCP server configuration updated successfully!')
    print_formatted_text('The changes will take effect after restarting OpenHands.')

    prompt_session = create_prompt_session(config)

    while True:
        try:
            with patch_stdout():
                response = await prompt_session.prompt_async(
                    HTML(
                        '<gold>Would you like to restart OpenHands now? (y/n): </gold>'
                    )
                )
                response = response.strip().lower() if response else ''

                if response in ['y', 'yes']:
                    return True
                elif response in ['n', 'no']:
                    return False
                else:
                    print_formatted_text('Please enter "y" for yes or "n" for no.')
        except (KeyboardInterrupt, EOFError):
            return False


async def handle_commands(
    command: str,
    event_stream: EventStream,
    usage_metrics: UsageMetrics,
    sid: str,
    config: OpenHandsConfig,
    current_dir: str,
    settings_store: FileSettingsStore,
) -> tuple[bool, bool, bool, ExitReason]:
    close_repl = False
    reload_microagents = False
    new_session_requested = False
    exit_reason = ExitReason.ERROR

    if command == '/exit':
        close_repl = handle_exit_command(
            config,
            event_stream,
            usage_metrics,
            sid,
        )
        if close_repl:
            exit_reason = ExitReason.INTENTIONAL
    elif command == '/help':
        handle_help_command()
    elif command == '/init':
        close_repl, reload_microagents = await handle_init_command(
            config, event_stream, current_dir
        )
    elif command == '/status':
        handle_status_command(usage_metrics, sid)
    elif command == '/new':
        close_repl, new_session_requested = handle_new_command(
            config, event_stream, usage_metrics, sid
        )
        if close_repl:
            exit_reason = ExitReason.INTENTIONAL
    elif command == '/settings':
        await handle_settings_command(config, settings_store)
    elif command == '/resume':
        close_repl, new_session_requested = await handle_resume_command(event_stream)
<<<<<<< HEAD
    elif command == '/vscode-extension':
        handle_vscode_extension_command()
=======
    elif command == '/mcp':
        await handle_mcp_command(config)
>>>>>>> 55535840
    else:
        close_repl = True
        action = MessageAction(content=command)
        event_stream.add_event(action, EventSource.USER)

    return close_repl, reload_microagents, new_session_requested, exit_reason


def handle_exit_command(
    config: OpenHandsConfig,
    event_stream: EventStream,
    usage_metrics: UsageMetrics,
    sid: str,
) -> bool:
    close_repl = False

    confirm_exit = (
        cli_confirm(config, '\nTerminate session?', ['Yes, proceed', 'No, dismiss'])
        == 0
    )

    if confirm_exit:
        event_stream.add_event(
            ChangeAgentStateAction(AgentState.STOPPED),
            EventSource.ENVIRONMENT,
        )
        display_shutdown_message(usage_metrics, sid)
        close_repl = True

    return close_repl


def handle_help_command() -> None:
    display_help()


async def handle_init_command(
    config: OpenHandsConfig, event_stream: EventStream, current_dir: str
) -> tuple[bool, bool]:
    REPO_MD_CREATE_PROMPT = """
        Please explore this repository. Create the file .openhands/microagents/repo.md with:
            - A description of the project
            - An overview of the file structure
            - Any information on how to run tests or other relevant commands
            - Any other information that would be helpful to a brand new developer
        Keep it short--just a few paragraphs will do.
    """
    close_repl = False
    reload_microagents = False

    if config.runtime in ('local', 'cli'):
        init_repo = await init_repository(config, current_dir)
        if init_repo:
            event_stream.add_event(
                MessageAction(content=REPO_MD_CREATE_PROMPT),
                EventSource.USER,
            )
            reload_microagents = True
            close_repl = True
    else:
        print_formatted_text(
            '\nRepository initialization through the CLI is only supported for CLI and local runtimes.\n'
        )

    return close_repl, reload_microagents


def handle_status_command(usage_metrics: UsageMetrics, sid: str) -> None:
    display_status(usage_metrics, sid)


def handle_new_command(
    config: OpenHandsConfig,
    event_stream: EventStream,
    usage_metrics: UsageMetrics,
    sid: str,
) -> tuple[bool, bool]:
    close_repl = False
    new_session_requested = False

    new_session_requested = (
        cli_confirm(
            config,
            '\nCurrent session will be terminated and you will lose the conversation history.\n\nContinue?',
            ['Yes, proceed', 'No, dismiss'],
        )
        == 0
    )

    if new_session_requested:
        close_repl = True
        new_session_requested = True
        event_stream.add_event(
            ChangeAgentStateAction(AgentState.STOPPED),
            EventSource.ENVIRONMENT,
        )
        display_shutdown_message(usage_metrics, sid)

    return close_repl, new_session_requested


async def handle_settings_command(
    config: OpenHandsConfig,
    settings_store: FileSettingsStore,
) -> None:
    display_settings(config)
    modify_settings = cli_confirm(
        config,
        '\nWhich settings would you like to modify?',
        [
            'Basic',
            'Advanced',
            'Go back',
        ],
    )

    if modify_settings == 0:
        await modify_llm_settings_basic(config, settings_store)
    elif modify_settings == 1:
        await modify_llm_settings_advanced(config, settings_store)


# FIXME: Currently there's an issue with the actual 'resume' behavior.
# Setting the agent state to RUNNING will currently freeze the agent without continuing with the rest of the task.
# This is a workaround to handle the resume command for the time being. Replace user message with the state change event once the issue is fixed.
async def handle_resume_command(
    event_stream: EventStream,
) -> tuple[bool, bool]:
    close_repl = True
    new_session_requested = False

    event_stream.add_event(
        MessageAction(content='continue'),
        EventSource.USER,
    )

    # event_stream.add_event(
    #     ChangeAgentStateAction(AgentState.RUNNING),
    #     EventSource.ENVIRONMENT,
    # )

    return close_repl, new_session_requested


async def init_repository(config: OpenHandsConfig, current_dir: str) -> bool:
    repo_file_path = Path(current_dir) / '.openhands' / 'microagents' / 'repo.md'
    init_repo = False

    if repo_file_path.exists():
        try:
            # Path.exists() ensures repo_file_path is not None, so we can safely pass it to read_file
            content = await asyncio.get_event_loop().run_in_executor(
                None, read_file, repo_file_path
            )

            print_formatted_text(
                'Repository instructions file (repo.md) already exists.\n'
            )

            container = Frame(
                TextArea(
                    text=content,
                    read_only=True,
                    style=COLOR_GREY,
                    wrap_lines=True,
                ),
                title='Repository Instructions (repo.md)',
                style=f'fg:{COLOR_GREY}',
            )
            print_container(container)
            print_formatted_text('')  # Add a newline after the frame

            init_repo = (
                cli_confirm(
                    config,
                    'Do you want to re-initialize?',
                    ['Yes, re-initialize', 'No, dismiss'],
                )
                == 0
            )

            if init_repo:
                write_to_file(repo_file_path, '')
        except Exception:
            print_formatted_text('Error reading repository instructions file (repo.md)')
            init_repo = False
    else:
        print_formatted_text(
            '\nRepository instructions file will be created by exploring the repository.\n'
        )

        init_repo = (
            cli_confirm(
                config,
                'Do you want to proceed?',
                ['Yes, create', 'No, dismiss'],
            )
            == 0
        )

    return init_repo


def check_folder_security_agreement(config: OpenHandsConfig, current_dir: str) -> bool:
    # Directories trusted by user for the CLI to use as workspace
    # Config from ~/.openhands/config.toml overrides the app config

    app_config_trusted_dirs = config.sandbox.trusted_dirs
    local_config_trusted_dirs = get_local_config_trusted_dirs()

    trusted_dirs = local_config_trusted_dirs
    if not local_config_trusted_dirs:
        trusted_dirs = app_config_trusted_dirs

    is_trusted = current_dir in trusted_dirs

    if not is_trusted:
        security_frame = Frame(
            TextArea(
                text=(
                    f' Do you trust the files in this folder?\n\n'
                    f'   {current_dir}\n\n'
                    ' OpenHands may read and execute files in this folder with your permission.'
                ),
                style=COLOR_GREY,
                read_only=True,
                wrap_lines=True,
            ),
            style=f'fg:{COLOR_GREY}',
        )

        clear()
        print_container(security_frame)
        print_formatted_text('')

        confirm = (
            cli_confirm(
                config, 'Do you wish to continue?', ['Yes, proceed', 'No, exit']
            )
            == 0
        )

        if confirm:
            add_local_config_trusted_dir(current_dir)

        return confirm

    return True


<<<<<<< HEAD
def handle_vscode_extension_command() -> None:
    """
    Handle the /vscode-extension command.

    This command helps users install the OpenHands VSCode extension manually
    by providing the path to the VSIX file.
    """
    print_formatted_text('\nOpenHands VSCode Extension Installation\n')

    vsix_path = get_vsix_path()
    if not vsix_path:
        print_formatted_text(
            '❌ Could not find or download the VSCode extension VSIX file.'
        )
        print_formatted_text('Please check your internet connection and try again.')
        return

    # Extract version information from the filename if possible
    version_info = ''
    if vsix_path.name.startswith('openhands-vscode-'):
        version_match = re.search(r'openhands-vscode-([0-9.]+)\.vsix', vsix_path.name)
        if version_match:
            version_info = f' (version {version_match.group(1)})'

    # Create a user-friendly location for the VSIX file
    home_dir = Path.home()
    downloads_dir = home_dir / 'Downloads'
    if not downloads_dir.exists():
        downloads_dir = home_dir

    target_path = downloads_dir / vsix_path.name

    try:
        shutil.copy(vsix_path, target_path)
        print_formatted_text(
            f'✅ VSCode extension{version_info} VSIX file saved to: {target_path}'
        )
        print_formatted_text('\nTo install the extension:')
        print_formatted_text('1. Open VSCode')
        print_formatted_text('2. Go to Extensions view (Ctrl+Shift+X)')
        print_formatted_text(
            '3. Click on the "..." menu at the top of the Extensions view'
        )
        print_formatted_text('4. Select "Install from VSIX..."')
        print_formatted_text(f'5. Navigate to and select: {target_path}')
        print_formatted_text(
            '\nAlternatively, you can run this command in your terminal:'
        )
        print_formatted_text(f'code --install-extension {target_path}')
    except Exception as e:
        print_formatted_text(f'❌ Error saving VSIX file: {e}')
        print_formatted_text(f'The VSIX file is available at: {vsix_path}')
=======
async def handle_mcp_command(config: OpenHandsConfig) -> None:
    """Handle MCP command with interactive menu."""
    action = cli_confirm(
        config,
        'MCP Server Configuration',
        [
            'List configured servers',
            'Add new server',
            'Remove server',
            'View errors',
            'Go back',
        ],
    )

    if action == 0:  # List
        display_mcp_servers(config)
    elif action == 1:  # Add
        await add_mcp_server(config)
    elif action == 2:  # Remove
        await remove_mcp_server(config)
    elif action == 3:  # View errors
        handle_mcp_errors_command()
    # action == 4 is "Go back", do nothing


def display_mcp_servers(config: OpenHandsConfig) -> None:
    """Display MCP server configuration information."""
    mcp_config = config.mcp

    # Count the different types of servers
    sse_count = len(mcp_config.sse_servers)
    stdio_count = len(mcp_config.stdio_servers)
    shttp_count = len(mcp_config.shttp_servers)
    total_count = sse_count + stdio_count + shttp_count

    if total_count == 0:
        print_formatted_text(
            'No custom MCP servers configured. See the documentation to learn more:\n'
            '  https://docs.all-hands.dev/usage/how-to/cli-mode#using-mcp-servers'
        )
    else:
        print_formatted_text(
            f'Configured MCP servers:\n'
            f'  • SSE servers: {sse_count}\n'
            f'  • Stdio servers: {stdio_count}\n'
            f'  • SHTTP servers: {shttp_count}\n'
            f'  • Total: {total_count}'
        )

        # Show details for each type if they exist
        if sse_count > 0:
            print_formatted_text('SSE Servers:')
            for idx, sse_server in enumerate(mcp_config.sse_servers, 1):
                print_formatted_text(f'  {idx}. {sse_server.url}')
            print_formatted_text('')

        if stdio_count > 0:
            print_formatted_text('Stdio Servers:')
            for idx, stdio_server in enumerate(mcp_config.stdio_servers, 1):
                print_formatted_text(
                    f'  {idx}. {stdio_server.name} ({stdio_server.command})'
                )
            print_formatted_text('')

        if shttp_count > 0:
            print_formatted_text('SHTTP Servers:')
            for idx, shttp_server in enumerate(mcp_config.shttp_servers, 1):
                print_formatted_text(f'  {idx}. {shttp_server.url}')
            print_formatted_text('')


def handle_mcp_errors_command() -> None:
    """Display MCP connection errors."""
    display_mcp_errors()


def get_config_file_path() -> Path:
    """Get the path to the config file. By default, we use config.toml in the current working directory. If not found, we use ~/.openhands/config.toml."""
    # Check if config.toml exists in the current directory
    current_dir = Path.cwd() / 'config.toml'
    if current_dir.exists():
        return current_dir

    # Fallback to the user's home directory
    return Path.home() / '.openhands' / 'config.toml'


def load_config_file(file_path: Path) -> dict:
    """Load the config file, creating it if it doesn't exist."""
    if file_path.exists():
        try:
            with open(file_path, 'r') as f:
                return toml.load(f)
        except Exception:
            pass

    # Create directory if it doesn't exist
    file_path.parent.mkdir(parents=True, exist_ok=True)
    return {}


def save_config_file(config_data: dict, file_path: Path) -> None:
    """Save the config file."""
    with open(file_path, 'w') as f:
        toml.dump(config_data, f)


def _ensure_mcp_config_structure(config_data: dict) -> None:
    """Ensure MCP configuration structure exists in config data."""
    if 'mcp' not in config_data:
        config_data['mcp'] = {}


def _add_server_to_config(server_type: str, server_config: dict) -> Path:
    """Add a server configuration to the config file."""
    config_file_path = get_config_file_path()
    config_data = load_config_file(config_file_path)
    _ensure_mcp_config_structure(config_data)

    if server_type not in config_data['mcp']:
        config_data['mcp'][server_type] = []

    config_data['mcp'][server_type].append(server_config)
    save_config_file(config_data, config_file_path)

    return config_file_path


async def add_mcp_server(config: OpenHandsConfig) -> None:
    """Add a new MCP server configuration."""
    # Choose transport type
    transport_type = cli_confirm(
        config,
        'Select MCP server transport type:',
        [
            'SSE (Server-Sent Events)',
            'Stdio (Standard Input/Output)',
            'SHTTP (Streamable HTTP)',
            'Cancel',
        ],
    )

    if transport_type == 3:  # Cancel
        return

    try:
        if transport_type == 0:  # SSE
            await add_sse_server(config)
        elif transport_type == 1:  # Stdio
            await add_stdio_server(config)
        elif transport_type == 2:  # SHTTP
            await add_shttp_server(config)
    except Exception as e:
        print_formatted_text(f'Error adding MCP server: {e}')


async def add_sse_server(config: OpenHandsConfig) -> None:
    """Add an SSE MCP server."""
    print_formatted_text('Adding SSE MCP Server')

    while True:  # Retry loop for the entire form
        # Collect all inputs
        url = await collect_input(config, '\nEnter server URL:')
        if url is None:
            print_formatted_text('Operation cancelled.')
            return

        api_key = await collect_input(
            config, '\nEnter API key (optional, press Enter to skip):'
        )
        if api_key is None:
            print_formatted_text('Operation cancelled.')
            return

        # Convert empty string to None for optional field
        api_key = api_key if api_key else None

        # Validate all inputs at once
        try:
            server = MCPSSEServerConfig(url=url, api_key=api_key)
            break  # Success - exit retry loop

        except ValidationError as e:
            # Show all errors at once
            print_formatted_text('❌ Please fix the following errors:')
            for error in e.errors():
                field = error['loc'][0] if error['loc'] else 'unknown'
                print_formatted_text(f'  • {field}: {error["msg"]}')

            if cli_confirm(config, '\nTry again?') != 0:
                print_formatted_text('Operation cancelled.')
                return

    # Save to config file
    server_config = {'url': server.url}
    if server.api_key:
        server_config['api_key'] = server.api_key

    config_file_path = _add_server_to_config('sse_servers', server_config)
    print_formatted_text(f'✓ SSE MCP server added to {config_file_path}: {server.url}')

    # Prompt for restart
    if await prompt_for_restart(config):
        restart_cli()


async def add_stdio_server(config: OpenHandsConfig) -> None:
    """Add a Stdio MCP server."""
    print_formatted_text('Adding Stdio MCP Server')

    # Get existing server names to check for duplicates
    existing_names = [server.name for server in config.mcp.stdio_servers]

    while True:  # Retry loop for the entire form
        # Collect all inputs
        name = await collect_input(config, '\nEnter server name:')
        if name is None:
            print_formatted_text('Operation cancelled.')
            return

        command = await collect_input(config, "\nEnter command (e.g., 'uvx', 'npx'):")
        if command is None:
            print_formatted_text('Operation cancelled.')
            return

        args_input = await collect_input(
            config,
            '\nEnter arguments (optional, e.g., "-y server-package arg1"):',
        )
        if args_input is None:
            print_formatted_text('Operation cancelled.')
            return

        env_input = await collect_input(
            config,
            '\nEnter environment variables (KEY=VALUE format, comma-separated, optional):',
        )
        if env_input is None:
            print_formatted_text('Operation cancelled.')
            return

        # Check for duplicate server names
        if name in existing_names:
            print_formatted_text(f"❌ Server name '{name}' already exists.")
            if cli_confirm(config, '\nTry again?') != 0:
                print_formatted_text('Operation cancelled.')
                return
            continue

        # Validate all inputs at once
        try:
            server = MCPStdioServerConfig(
                name=name,
                command=command,
                args=args_input,  # type: ignore  # Will be parsed by Pydantic validator
                env=env_input,  # type: ignore  # Will be parsed by Pydantic validator
            )
            break  # Success - exit retry loop

        except ValidationError as e:
            # Show all errors at once
            print_formatted_text('❌ Please fix the following errors:')
            for error in e.errors():
                field = error['loc'][0] if error['loc'] else 'unknown'
                print_formatted_text(f'  • {field}: {error["msg"]}')

            if cli_confirm(config, '\nTry again?') != 0:
                print_formatted_text('Operation cancelled.')
                return

    # Save to config file
    server_config: dict[str, Any] = {
        'name': server.name,
        'command': server.command,
    }
    if server.args:
        server_config['args'] = server.args
    if server.env:
        server_config['env'] = server.env

    config_file_path = _add_server_to_config('stdio_servers', server_config)
    print_formatted_text(
        f'✓ Stdio MCP server added to {config_file_path}: {server.name}'
    )

    # Prompt for restart
    if await prompt_for_restart(config):
        restart_cli()


async def add_shttp_server(config: OpenHandsConfig) -> None:
    """Add an SHTTP MCP server."""
    print_formatted_text('Adding SHTTP MCP Server')

    while True:  # Retry loop for the entire form
        # Collect all inputs
        url = await collect_input(config, '\nEnter server URL:')
        if url is None:
            print_formatted_text('Operation cancelled.')
            return

        api_key = await collect_input(
            config, '\nEnter API key (optional, press Enter to skip):'
        )
        if api_key is None:
            print_formatted_text('Operation cancelled.')
            return

        # Convert empty string to None for optional field
        api_key = api_key if api_key else None

        # Validate all inputs at once
        try:
            server = MCPSHTTPServerConfig(url=url, api_key=api_key)
            break  # Success - exit retry loop

        except ValidationError as e:
            # Show all errors at once
            print_formatted_text('❌ Please fix the following errors:')
            for error in e.errors():
                field = error['loc'][0] if error['loc'] else 'unknown'
                print_formatted_text(f'  • {field}: {error["msg"]}')

            if cli_confirm(config, '\nTry again?') != 0:
                print_formatted_text('Operation cancelled.')
                return

    # Save to config file
    server_config = {'url': server.url}
    if server.api_key:
        server_config['api_key'] = server.api_key

    config_file_path = _add_server_to_config('shttp_servers', server_config)
    print_formatted_text(
        f'✓ SHTTP MCP server added to {config_file_path}: {server.url}'
    )

    # Prompt for restart
    if await prompt_for_restart(config):
        restart_cli()


async def remove_mcp_server(config: OpenHandsConfig) -> None:
    """Remove an MCP server configuration."""
    mcp_config = config.mcp

    # Collect all servers with their types
    servers: list[tuple[str, str, object]] = []

    # Add SSE servers
    for sse_server in mcp_config.sse_servers:
        servers.append(('SSE', sse_server.url, sse_server))

    # Add Stdio servers
    for stdio_server in mcp_config.stdio_servers:
        servers.append(('Stdio', stdio_server.name, stdio_server))

    # Add SHTTP servers
    for shttp_server in mcp_config.shttp_servers:
        servers.append(('SHTTP', shttp_server.url, shttp_server))

    if not servers:
        print_formatted_text('No MCP servers configured to remove.')
        return

    # Create choices for the user
    choices = []
    for server_type, identifier, _ in servers:
        choices.append(f'{server_type}: {identifier}')
    choices.append('Cancel')

    # Let user choose which server to remove
    choice = cli_confirm(config, 'Select MCP server to remove:', choices)

    if choice == len(choices) - 1:  # Cancel
        return

    # Remove the selected server
    server_type, identifier, _ = servers[choice]

    # Confirm removal
    confirm = cli_confirm(
        config,
        f'Are you sure you want to remove {server_type} server "{identifier}"?',
        ['Yes, remove', 'Cancel'],
    )

    if confirm == 1:  # Cancel
        return

    # Load config file and remove the server
    config_file_path = get_config_file_path()
    config_data = load_config_file(config_file_path)

    _ensure_mcp_config_structure(config_data)

    removed = False

    if server_type == 'SSE' and 'sse_servers' in config_data['mcp']:
        config_data['mcp']['sse_servers'] = [
            s for s in config_data['mcp']['sse_servers'] if s.get('url') != identifier
        ]
        removed = True
    elif server_type == 'Stdio' and 'stdio_servers' in config_data['mcp']:
        config_data['mcp']['stdio_servers'] = [
            s
            for s in config_data['mcp']['stdio_servers']
            if s.get('name') != identifier
        ]
        removed = True
    elif server_type == 'SHTTP' and 'shttp_servers' in config_data['mcp']:
        config_data['mcp']['shttp_servers'] = [
            s for s in config_data['mcp']['shttp_servers'] if s.get('url') != identifier
        ]
        removed = True

    if removed:
        save_config_file(config_data, config_file_path)
        print_formatted_text(
            f'✓ {server_type} MCP server "{identifier}" removed from {config_file_path}.'
        )

        # Prompt for restart
        if await prompt_for_restart(config):
            restart_cli()
    else:
        print_formatted_text(f'Failed to remove {server_type} server "{identifier}".')
>>>>>>> 55535840
<|MERGE_RESOLUTION|>--- conflicted
+++ resolved
@@ -1,11 +1,8 @@
 import asyncio
-<<<<<<< HEAD
+import os
 import re
 import shutil
-=======
-import os
 import sys
->>>>>>> 55535840
 from pathlib import Path
 from typing import Any
 
@@ -165,13 +162,10 @@
         await handle_settings_command(config, settings_store)
     elif command == '/resume':
         close_repl, new_session_requested = await handle_resume_command(event_stream)
-<<<<<<< HEAD
     elif command == '/vscode-extension':
         handle_vscode_extension_command()
-=======
     elif command == '/mcp':
         await handle_mcp_command(config)
->>>>>>> 55535840
     else:
         close_repl = True
         action = MessageAction(content=command)
@@ -422,7 +416,6 @@
     return True
 
 
-<<<<<<< HEAD
 def handle_vscode_extension_command() -> None:
     """
     Handle the /vscode-extension command.
@@ -475,7 +468,8 @@
     except Exception as e:
         print_formatted_text(f'❌ Error saving VSIX file: {e}')
         print_formatted_text(f'The VSIX file is available at: {vsix_path}')
-=======
+
+
 async def handle_mcp_command(config: OpenHandsConfig) -> None:
     """Handle MCP command with interactive menu."""
     action = cli_confirm(
@@ -902,5 +896,4 @@
         if await prompt_for_restart(config):
             restart_cli()
     else:
-        print_formatted_text(f'Failed to remove {server_type} server "{identifier}".')
->>>>>>> 55535840
+        print_formatted_text(f'Failed to remove {server_type} server "{identifier}".')