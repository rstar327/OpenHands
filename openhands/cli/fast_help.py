--- conflicted
+++ resolved
@@ -169,13 +169,10 @@
     if len(sys.argv) == 2 and sys.argv[1] in ('--version', '-v'):
         from openhands import get_version
 
-<<<<<<< HEAD
         print(f'OpenHands CLI version: {get_version()}')
-=======
+
         display_deprecation_warning()
 
-        print(f'OpenHands CLI version: {openhands.get_version()}')
->>>>>>> e9c33356
         return True
 
     return False