--- conflicted
+++ resolved
@@ -81,11 +81,8 @@
     '/new': 'Create a new conversation',
     '/settings': 'Display and modify current settings',
     '/resume': 'Resume the agent when paused',
-<<<<<<< HEAD
     '/vscode-extension': 'Get the VSCode extension VSIX file for manual installation',
-=======
     '/mcp': 'Manage MCP server configuration and view errors',
->>>>>>> 55535840
 }
 
 print_lock = threading.Lock()
