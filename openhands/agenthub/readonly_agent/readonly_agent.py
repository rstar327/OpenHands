"""
ReadOnlyAgent - A specialized version of CodeActAgent that only uses read-only tools.
"""

import os
from typing import TYPE_CHECKING

if TYPE_CHECKING:
    from litellm import ChatCompletionToolParam

    from openhands.events.action import Action
    from openhands.llm.llm import ModelResponse

from openhands.agenthub.codeact_agent.codeact_agent import CodeActAgent
from openhands.agenthub.readonly_agent import (
    function_calling as readonly_function_calling,
)
from openhands.core.config import AgentConfig
from openhands.core.logger import openhands_logger as logger
from openhands.llm.llm import LLM
from openhands.utils.prompt import PromptManager


class ReadOnlyAgent(CodeActAgent):
    VERSION = '1.0'
    """
    The ReadOnlyAgent is a specialized version of CodeActAgent that only uses read-only tools.

    This agent is designed for safely exploring codebases without making any changes.
    It only has access to tools that don't modify the system: grep, glob, view, think, finish, web_read.

    Use this agent when you want to:
    1. Explore a codebase to understand its structure
    2. Search for specific patterns or code
    3. Research without making any changes

    When you're ready to make changes, switch to the regular CodeActAgent.
    """

    def __init__(
        self,
        llm: LLM,
        config: AgentConfig,
    ) -> None:
        """Initializes a new instance of the ReadOnlyAgent class.

        Parameters:
        - llm (LLM): The llm to be used by this agent
        - config (AgentConfig): The configuration for this agent
        """
        # Initialize the CodeActAgent class; some of it is overridden with class methods
        super().__init__(llm, config)

<<<<<<< HEAD
        # Override the tools to only include read-only tools
        # Get the read-only tools from our own function_calling module
        self.tools = readonly_function_calling.get_tools()

        # Set up our own prompt manager
        self.prompt_manager = PromptManager(
            prompt_dir=os.path.join(os.path.dirname(__file__), 'prompts'),
            config=self.config,
        )

        self.response_to_actions_fn = readonly_function_calling.response_to_actions  # type: ignore [assignment]

=======
>>>>>>> 3ccc4b34
        logger.debug(
            f"TOOLS loaded for ReadOnlyAgent: {', '.join([tool.get('function').get('name') for tool in self.tools])}"
        )

    @property
    def prompt_manager(self) -> PromptManager:
        # Set up our own prompt manager
        if self._prompt_manager is None:
            self._prompt_manager = PromptManager(
                prompt_dir=os.path.join(os.path.dirname(__file__), 'prompts'),
            )
        return self._prompt_manager

    def _get_tools(self) -> list['ChatCompletionToolParam']:
        # Override the tools to only include read-only tools
        # Get the read-only tools from our own function_calling module
        return readonly_function_calling.get_tools()

    def set_mcp_tools(self, mcp_tools: list[dict]) -> None:
        """Sets the list of MCP tools for the agent.

        Args:
        - mcp_tools (list[dict]): The list of MCP tools.
        """
        logger.warning(
            'ReadOnlyAgent does not support MCP tools. MCP tools will be ignored by the agent.'
        )

    def response_to_actions(self, response: 'ModelResponse') -> list['Action']:
        return readonly_function_calling.response_to_actions(
            response, mcp_tool_names=list(self.mcp_tools.keys())
        )<|MERGE_RESOLUTION|>--- conflicted
+++ resolved
@@ -51,21 +51,6 @@
         # Initialize the CodeActAgent class; some of it is overridden with class methods
         super().__init__(llm, config)
 
-<<<<<<< HEAD
-        # Override the tools to only include read-only tools
-        # Get the read-only tools from our own function_calling module
-        self.tools = readonly_function_calling.get_tools()
-
-        # Set up our own prompt manager
-        self.prompt_manager = PromptManager(
-            prompt_dir=os.path.join(os.path.dirname(__file__), 'prompts'),
-            config=self.config,
-        )
-
-        self.response_to_actions_fn = readonly_function_calling.response_to_actions  # type: ignore [assignment]
-
-=======
->>>>>>> 3ccc4b34
         logger.debug(
             f"TOOLS loaded for ReadOnlyAgent: {', '.join([tool.get('function').get('name') for tool in self.tools])}"
         )
@@ -76,6 +61,7 @@
         if self._prompt_manager is None:
             self._prompt_manager = PromptManager(
                 prompt_dir=os.path.join(os.path.dirname(__file__), 'prompts'),
+                config=self.config
             )
         return self._prompt_manager
 
