{% if repository_info %}
<REPOSITORY_INFO>
At the user's request, repository {{ repository_info.repo_name }} has been cloned to the current working directory {{ repository_info.repo_directory }}.
<<<<<<< HEAD
{% if repository_info.repo_url %}Repository URL: {{ repository_info.repo_url }}{% endif %}
=======
{% if repository_info.branch_name %}The repository has been checked out to branch "{{ repository_info.branch_name }}".

IMPORTANT: You should work within the current branch "{{ repository_info.branch_name }}" unless
    1. the user explicitly instructs otherwise
    2. if the current branch is "main", "master", or another default branch where direct pushes may be unsafe
{% endif %}
>>>>>>> 238ae611
</REPOSITORY_INFO>
{% endif %}
{% if repository_instructions -%}
<REPOSITORY_INSTRUCTIONS>
{{ repository_instructions }}
</REPOSITORY_INSTRUCTIONS>
{% endif %}
{% if runtime_info and (runtime_info.additional_agent_instructions or runtime_info.date) -%}
<RUNTIME_INFORMATION>
{% if runtime_info.working_dir %}
The current working directory is {{ runtime_info.working_dir }}
{% endif %}
{% if runtime_info.additional_agent_instructions %}
{{ runtime_info.additional_agent_instructions }}
{% endif %}
{% if runtime_info.date %}
Today's date is {{ runtime_info.date }} (UTC).
{% endif %}
</RUNTIME_INFORMATION>
{% endif %}<|MERGE_RESOLUTION|>--- conflicted
+++ resolved
@@ -1,16 +1,13 @@
 {% if repository_info %}
 <REPOSITORY_INFO>
 At the user's request, repository {{ repository_info.repo_name }} has been cloned to the current working directory {{ repository_info.repo_directory }}.
-<<<<<<< HEAD
 {% if repository_info.repo_url %}Repository URL: {{ repository_info.repo_url }}{% endif %}
-=======
 {% if repository_info.branch_name %}The repository has been checked out to branch "{{ repository_info.branch_name }}".
 
 IMPORTANT: You should work within the current branch "{{ repository_info.branch_name }}" unless
     1. the user explicitly instructs otherwise
     2. if the current branch is "main", "master", or another default branch where direct pushes may be unsafe
 {% endif %}
->>>>>>> 238ae611
 </REPOSITORY_INFO>
 {% endif %}
 {% if repository_instructions -%}
