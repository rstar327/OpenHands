--- conflicted
+++ resolved
@@ -155,12 +155,8 @@
         params['extra_body'] = {'metadata': state.to_llm_metadata(agent_name=self.name)}
         response = self.llm.completion(**params)
         logger.debug(f'Response from LLM: {response}')
-<<<<<<< HEAD
         # Pass whether we should parse the message.content
-        actions = codeact_function_calling.response_to_actions(response, is_llm_diff_enabled=self.config.enable_llm_diff)
-=======
-        actions = self.response_to_actions_fn(response)
->>>>>>> b5d7e428
+        actions = self.response_to_actions_fn(response, is_llm_diff_enabled=self.config.enable_llm_diff)
         logger.debug(f'Actions after response_to_actions: {actions}')
         for action in actions:
             self.pending_actions.append(action)
