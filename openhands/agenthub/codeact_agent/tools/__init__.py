--- conflicted
+++ resolved
@@ -3,12 +3,7 @@
 from .finish import FinishTool
 from .ipython import IPythonTool
 from .llm_based_edit import LLMBasedFileEditTool
-<<<<<<< HEAD
-from .search_engine import SearchEngineTool
-from .str_replace_editor import StrReplaceEditorTool
-=======
 from .str_replace_editor import create_str_replace_editor_tool
->>>>>>> a4b836b5
 from .think import ThinkTool
 from .web_read import WebReadTool
 
@@ -21,5 +16,4 @@
     'create_str_replace_editor_tool',
     'WebReadTool',
     'ThinkTool',
-    'SearchEngineTool',
 ]