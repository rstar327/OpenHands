--- conflicted
+++ resolved
@@ -26,7 +26,6 @@
     create_cmd_run_tool,
     create_str_replace_editor_tool,
 )
-from openhands.core.config import AgentConfig
 from openhands.core.exceptions import (
     FunctionCallNotExistsError,
     FunctionCallValidationError,
@@ -356,7 +355,6 @@
     for action in all_actions:
         action.response_id = response.id
 
-<<<<<<< HEAD
     # 8. Final check (ensure at least one action exists)
     if not all_actions:
         # This case should ideally be handled by step 5, but as a safeguard:
@@ -370,64 +368,4 @@
         if all_actions[0]:
             all_actions[0].response_id = response.id
 
-    return all_actions
-
-
-def get_tools(
-    config: AgentConfig,
-    llm: LLM | None = None,
-) -> list[ChatCompletionToolParam]:
-    # Extract flags from config
-    enable_browsing = config.enable_browsing
-    enable_llm_editor = config.enable_llm_editor
-    enable_llm_diff = config.enable_llm_diff
-    enable_jupyter = config.enable_jupyter
-
-    SIMPLIFIED_TOOL_DESCRIPTION_LLM_SUBSTRS = ['gpt-', 'o3', 'o1']
-
-    use_simplified_tool_desc = False
-    if llm is not None:
-        use_simplified_tool_desc = any(
-            model_substr in llm.config.model
-            for model_substr in SIMPLIFIED_TOOL_DESCRIPTION_LLM_SUBSTRS
-        )
-
-    tools = [
-        create_cmd_run_tool(use_simplified_description=use_simplified_tool_desc),
-        ThinkTool,
-        FinishTool,
-    ]
-    if enable_browsing:
-        tools.append(WebReadTool)
-        tools.append(BrowserTool)
-    if enable_jupyter:
-        tools.append(IPythonTool)
-
-    # Determine which editor tool(s) and utility tools to add based on config
-    if enable_llm_diff:
-        # Use LLM Diff mode:
-        #  - LLM generates diffs in text, only non-edit tools available
-        #  - No UndoEditTool
-        tools.append(ViewFileTool)
-        tools.append(ListDirectoryTool)
-        # NO EDITING TOOLS (LLMBasedFileEditTool, str_replace_editor)
-        # NO UndoEditTool
-    elif enable_llm_editor:
-        # Use LLM-based editor tool + separate utils (NO Undo)
-        tools.append(LLMBasedFileEditTool)
-        tools.append(ViewFileTool)
-        tools.append(ListDirectoryTool)
-        # No UndoEditTool here
-    else:
-        # Fallback to the complete str_replace_editor (includes view, list, undo)
-        tools.append(
-            create_str_replace_editor_tool(
-                use_simplified_description=use_simplified_tool_desc
-            )
-        )
-
-    return tools
-=======
-    assert len(actions) >= 1
-    return actions
->>>>>>> 20bf48b6
+    return all_actions