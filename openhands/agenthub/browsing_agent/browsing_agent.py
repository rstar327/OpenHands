import os

from browsergym.core.action.highlevel import HighLevelActionSet
from browsergym.utils.obs import flatten_axtree_to_str

from openhands.agenthub.browsing_agent.response_parser import BrowsingResponseParser
from openhands.controller.agent import Agent
from openhands.controller.state.state import State
from openhands.core.config import AgentConfig
from openhands.core.logger import openhands_logger as logger
from openhands.core.message import ImageContent, Message, TextContent
from openhands.events.action import (
    Action,
    AgentFinishAction,
    BrowseInteractiveAction,
    MessageAction,
)
from openhands.events.event import EventSource
from openhands.events.observation import BrowserOutputObservation
from openhands.events.observation.observation import Observation
from openhands.llm.llm import LLM
from openhands.runtime.plugins import (
    PluginRequirement,
)

USE_NAV = (
    os.environ.get('USE_NAV', 'true') == 'true'
)  # only disable NAV actions when running webarena and miniwob benchmarks
USE_CONCISE_ANSWER = (
    os.environ.get('USE_CONCISE_ANSWER', 'false') == 'true'
)  # only return concise answer when running webarena and miniwob benchmarks

if not USE_NAV and USE_CONCISE_ANSWER:
    EVAL_MODE = True  # disabled NAV actions and only return concise answer, for webarena and miniwob benchmarks\
else:
    EVAL_MODE = False


def get_error_prefix(obs: BrowserOutputObservation) -> str:
    # temporary fix for OneStopMarket
    if 'timeout' in obs.last_browser_action_error:
        return '## Error from previous action:\n\n'
    return f'## Error from previous action:\n{obs.last_browser_action_error}\n'


def get_system_message(goal: str, action_space: str) -> str:
    return f"""\
# Instructions
Review the current state of the page and all other information to find the best possible next action to accomplish your goal. Your answer will be interpreted and executed by a program, make sure to follow the formatting instructions.

# Goal:
{goal}

# Action Space
{action_space}
"""


CONCISE_INSTRUCTION = """\

Here is another example with chain of thought of a valid action when providing a concise answer to user:
"
In order to accomplish my goal I need to send the information asked back to the user. This page list the information of HP Inkjet Fax Machine, which is the product identified in the objective. Its price is $279.49. I will send a message back to user with the answer.
```send_msg_to_user("$279.49")```
"
"""


def get_prompt(
    error_prefix: str, cur_url: str, cur_axtree_txt: str, prev_action_str: str
) -> str:
    prompt = f"""\
{error_prefix}

# Current Page URL:
{cur_url}

# Current Accessibility Tree:
{cur_axtree_txt}

# Previous Actions
{prev_action_str}

Here is an example with chain of thought of a valid action when clicking on a button:
"
In order to accomplish my goal I need to click on the button with bid 12
```click("12")```
"
""".strip()
    if USE_CONCISE_ANSWER:
        prompt += CONCISE_INSTRUCTION
    return prompt


def create_goal_prompt(goal: str, image_urls: list[str] | None):
    goal_txt: str = f"""\
# Instructions
Review the current state of the page and all other information to find the best possible next action to accomplish your goal. Your answer will be interpreted and executed by a program, make sure to follow the formatting instructions.

## Goal:
{goal}
"""
    goal_image_urls = []
    if image_urls is not None:
        for idx, url in enumerate(image_urls):
            goal_txt = goal_txt + f'Images: Goal input image ({idx+1})\n'
            goal_image_urls.append(url)
    goal_txt += '\n'
    return goal_txt, goal_image_urls


def create_observation_prompt(
    axtree_txt: str,
    tabs: str,
    focused_element: str,
    error_prefix: str,
    som_screenshot: str | None,
):
    txt_observation = f"""
# Observation of current step:
{tabs}{axtree_txt}{focused_element}{error_prefix}
"""

    # screenshot + som: will be a non-empty string if present in observation
    screenshot_url = None
    if (som_screenshot is not None) and (len(som_screenshot) > 0):
        txt_observation += 'Image: Current page screenshot (Note that only visible portion of webpage is present in the screenshot. You may need to scroll to view the remaining portion of the web-page.\n'
        screenshot_url = som_screenshot
    else:
        logger.info('SOM Screenshot not present in observation!')
    txt_observation += '\n'
    return txt_observation, screenshot_url


def get_tabs(obs: BrowserOutputObservation) -> str:
    prompt_pieces = ['\n## Currently open tabs:']
    for page_index, page_url in enumerate(obs.open_pages_urls):
        active_or_not = ' (active tab)' if page_index == obs.active_page_index else ''
        prompt_piece = f"""\
Tab {page_index}{active_or_not}:
URL: {page_url}
"""
        prompt_pieces.append(prompt_piece)
    return '\n'.join(prompt_pieces) + '\n'


def get_axtree(axtree_txt: str) -> str:
    bid_info = """\
Note: [bid] is the unique alpha-numeric identifier at the beginning of lines for each element in the AXTree. Always use bid to refer to elements in your actions.

"""
    visible_tag_info = """\
Note: You can only interact with visible elements. If the "visible" tag is not present, the element is not visible on the page.

"""
    return f'\n## AXTree:\n{bid_info}{visible_tag_info}{axtree_txt}\n'


def get_action_prompt(action_set: HighLevelActionSet) -> str:
    action_set_generic_info = """\
Note: This action set allows you to interact with your environment. Most of them are python function executing playwright code. The primary way of referring to elements in the page is through bid which are specified in your observations.

"""
    action_description = action_set.describe(
        with_long_description=False,
        with_examples=False,
    )
    action_prompt = f'# Action space:\n{action_set_generic_info}{action_description}\n'
    return action_prompt


def get_history_prompt(prev_actions: list[BrowseInteractiveAction]) -> str:
    history_prompt = ['# History of all previous interactions with the task:\n']
    for i in range(len(prev_actions)):
        history_prompt.append(f'## step {i+1}')
        history_prompt.append(
            f'\nOuput thought and action: {prev_actions[i].thought} ```{prev_actions[i].browser_actions}```\n'
        )
    return '\n'.join(history_prompt) + '\n'


class BrowsingAgent(Agent):
    VERSION = '1.0'
    """
    Re-implementing VisualWebArena Agent to integrate it into OpenHands repository
    """

    sandbox_plugins: list[PluginRequirement] = []
    response_parser = BrowsingResponseParser()

    def __init__(
        self,
        llm: LLM,
        config: AgentConfig,
    ) -> None:
        """Initializes a new instance of the VWABrowsingAgent class.

        Parameters:
        - llm (LLM): The llm to be used by this agent
        """
        super().__init__(llm, config)
        # define a configurable action space, with chat functionality, web navigation, and webpage grounding using accessibility tree and HTML.
        # see https://github.com/ServiceNow/BrowserGym/blob/main/core/src/browsergym/core/action/highlevel.py for more details
        action_subsets = [
            'chat',
            'bid',
            'nav',
            'tab',
            'infeas',
        ]  # VWA Agent uses all 5 of these action types
        self.action_space = HighLevelActionSet(
            subsets=action_subsets,
            strict=False,  # less strict on the parsing of the actions
            multiaction=False,  # VWA Agent does not allow multi-action setting
        )
        self.action_prompt = get_action_prompt(self.action_space)
        self.abstract_example = f"""
# Abstract Example

Here is an abstract version of the answer with description of the content of each tag. Make sure you follow this structure, but replace the content with your answer:

You must mandatorily think step by step. If you need to make calculations such as coordinates, write them here. Describe the effect that your previous action had on the current content of the page. In summary the next action I will perform is ```{self.action_space.example_action(abstract=True)}```
"""
        self.concrete_example = """
# Concrete Example

Here is a concrete example of how to format your answer. Make sure to generate the action in the correct format ensuring that the action is present inside ``````:

Let's think step-by-step. From previous action I tried to set the value of year to "2022", using select_option, but it doesn't appear to be in the form. It may be a dynamic dropdown, I will try using click with the bid "324" and look at the response from the page. In summary the next action I will perform is ```click('324')```
"""
        self.hints = """
Note:
* Make sure to use bid to identify elements when using commands.
* Interacting with combobox, dropdowns and auto-complete fields can be tricky, sometimes you need to use select_option, while other times you need to use fill or click and wait for the reaction of the page.

"""
        self.reset()

    def reset(self) -> None:
        """Resets the VWABrowsing Agent."""
        super().reset()
        self.cost_accumulator = 0
        self.error_accumulator = 0

    def step(self, state: State) -> Action:
        """Performs one step using the VWABrowsing Agent.

        This includes gathering information on previous steps and prompting the model to make a browsing command to execute.

        Parameters:
        - state (State): used to get updated info

        Returns:
        - BrowseInteractiveAction(browsergym_command) - BrowserGym commands to run
        - MessageAction(content) - Message action to run (e.g. ask for clarification)
        - AgentFinishAction() - end the interaction
        """
        messages: list[Message] = []
        prev_actions = []
        cur_axtree_txt = ''
        error_prefix = ''
        focused_element = ''
        tabs = ''
        last_obs = None
        last_action = None

<<<<<<< HEAD
        # TODO: EVAL_MODE must be set to true for VisualWebArena task as well, even when USE_NAV is true
        if len(state.history.get_events_as_list()) == 1:
            # for visualwebarena, webarena and miniwob++ eval, we need to retrieve the initial observation already in browser env
=======
        if EVAL_MODE and len(state.history) == 1:
            # for webarena and miniwob++ eval, we need to retrieve the initial observation already in browser env
>>>>>>> bad7ccfe
            # initialize and retrieve the first observation by issuing an noop OP
            # For non-benchmark browsing, the browser env starts with a blank page, and the agent is expected to first navigate to desired websites
            return BrowseInteractiveAction(browser_actions='noop()')

        for event in state.history:
            if isinstance(event, BrowseInteractiveAction):
                prev_actions.append(event)
                last_action = event
            elif isinstance(event, MessageAction) and event.source == EventSource.AGENT:
                # agent has responded, task finished.
                return AgentFinishAction(outputs={'content': event.content})
            elif isinstance(event, Observation):
                last_obs = event

        # VWA Agent only uses immediately previous action
        # if EVAL_MODE:
        if len(prev_actions) >= 1:  # ignore noop()
            prev_actions = prev_actions[1:]  # remove the first noop action
        # if the final BrowserInteractiveAction exec BrowserGym's send_msg_to_user,
        # we should also send a message back to the user in OpenHands and call it a day
        if (
            isinstance(last_action, BrowseInteractiveAction)
            and last_action.browsergym_send_msg_to_user
        ):
            return MessageAction(last_action.browsergym_send_msg_to_user)

        history_prompt = get_history_prompt(prev_actions)
        if isinstance(last_obs, BrowserOutputObservation):
            if last_obs.error:
                # add error recovery prompt prefix
                error_prefix = get_error_prefix(last_obs)
                self.error_accumulator += 1
                # if self.error_accumulator > 5:
                #     return MessageAction('Too many errors encountered. Task failed.')
            focused_element = '## Focused element:\nNone\n'
            if last_obs.focused_element_bid is not None:
                focused_element = (
                    f"## Focused element:\nbid='{last_obs.focused_element_bid}'\n"
                )
            tabs = get_tabs(last_obs)
            try:
                # IMPORTANT: keep AX Tree of full webpage, add visible and clickable tags
                cur_axtree_txt = flatten_axtree_to_str(
                    last_obs.axtree_object,
                    extra_properties=last_obs.extra_element_properties,
                    with_visible=True,
                    with_clickable=True,
                    with_center_coords=False,
                    with_bounding_box_coords=False,
                    filter_visible_only=False,
                    filter_with_bid_only=False,
                    filter_som_only=False,
                )
                cur_axtree_txt = get_axtree(axtree_txt=cur_axtree_txt)
            except Exception as e:
                logger.error(
                    'Error when trying to process the accessibility tree: %s', e
                )
                return MessageAction('Error encountered when browsing.')
            set_of_marks = last_obs.set_of_marks
        goal, image_urls = state.get_current_user_intent()

        if goal is None:
            goal = state.inputs['task']
        goal_txt, goal_images = create_goal_prompt(goal, image_urls)
        observation_txt, som_screenshot = create_observation_prompt(
            cur_axtree_txt, tabs, focused_element, error_prefix, set_of_marks
        )
        human_prompt = [TextContent(type='text', text=goal_txt)]
        if len(goal_images) > 0:
            human_prompt.append(ImageContent(type='image_url', image_urls=goal_images))
        human_prompt.append(TextContent(type='text', text=observation_txt))
        if som_screenshot is not None:
            human_prompt.append(
                ImageContent(type='image_url', image_urls=[som_screenshot])
            )
        remaining_content = f"""
{history_prompt}\
{self.action_prompt}\
{self.hints}\
{self.abstract_example}\
{self.concrete_example}\
"""
        human_prompt.append(TextContent(type='text', text=remaining_content))
        # currently keeping all prompts inside agent, can change once code evolves
        system_msg = """\
You are an agent trying to solve a web task based on the content of the page and user instructions. You can interact with the page and explore, and send messages to the user. Each time you submit an action it will be sent to the browser and you will receive a new page.
""".strip()
        # TODO: caching of prompt is not working right now
        messages.append(Message(role='system', content=[TextContent(text=system_msg)]))
        messages.append(Message(role='user', content=human_prompt))

        flat_messages = self.llm.format_messages_for_llm(messages)
        # with open("example_input.jsonl", "a") as f:
        #     for msg in flat_messages:
        #         f.write(json.dumps(msg))
        #         f.write("\n")
        response = self.llm.completion(
            messages=flat_messages,
            temperature=0.0,
            stop=[')```', ')\n```'],
        )

        return self.response_parser.parse(response)<|MERGE_RESOLUTION|>--- conflicted
+++ resolved
@@ -8,7 +8,7 @@
 from openhands.controller.state.state import State
 from openhands.core.config import AgentConfig
 from openhands.core.logger import openhands_logger as logger
-from openhands.core.message import ImageContent, Message, TextContent
+from openhands.core.message import Message, TextContent
 from openhands.events.action import (
     Action,
     AgentFinishAction,
@@ -36,17 +36,16 @@
     EVAL_MODE = False
 
 
-def get_error_prefix(obs: BrowserOutputObservation) -> str:
-    # temporary fix for OneStopMarket
-    if 'timeout' in obs.last_browser_action_error:
-        return '## Error from previous action:\n\n'
-    return f'## Error from previous action:\n{obs.last_browser_action_error}\n'
+def get_error_prefix(last_browser_action: str) -> str:
+    return f'IMPORTANT! Last action is incorrect:\n{last_browser_action}\nThink again with the current observation of the page.\n'
 
 
 def get_system_message(goal: str, action_space: str) -> str:
     return f"""\
 # Instructions
-Review the current state of the page and all other information to find the best possible next action to accomplish your goal. Your answer will be interpreted and executed by a program, make sure to follow the formatting instructions.
+Review the current state of the page and all other information to find the best
+possible next action to accomplish your goal. Your answer will be interpreted
+and executed by a program, make sure to follow the formatting instructions.
 
 # Goal:
 {goal}
@@ -92,97 +91,10 @@
     return prompt
 
 
-def create_goal_prompt(goal: str, image_urls: list[str] | None):
-    goal_txt: str = f"""\
-# Instructions
-Review the current state of the page and all other information to find the best possible next action to accomplish your goal. Your answer will be interpreted and executed by a program, make sure to follow the formatting instructions.
-
-## Goal:
-{goal}
-"""
-    goal_image_urls = []
-    if image_urls is not None:
-        for idx, url in enumerate(image_urls):
-            goal_txt = goal_txt + f'Images: Goal input image ({idx+1})\n'
-            goal_image_urls.append(url)
-    goal_txt += '\n'
-    return goal_txt, goal_image_urls
-
-
-def create_observation_prompt(
-    axtree_txt: str,
-    tabs: str,
-    focused_element: str,
-    error_prefix: str,
-    som_screenshot: str | None,
-):
-    txt_observation = f"""
-# Observation of current step:
-{tabs}{axtree_txt}{focused_element}{error_prefix}
-"""
-
-    # screenshot + som: will be a non-empty string if present in observation
-    screenshot_url = None
-    if (som_screenshot is not None) and (len(som_screenshot) > 0):
-        txt_observation += 'Image: Current page screenshot (Note that only visible portion of webpage is present in the screenshot. You may need to scroll to view the remaining portion of the web-page.\n'
-        screenshot_url = som_screenshot
-    else:
-        logger.info('SOM Screenshot not present in observation!')
-    txt_observation += '\n'
-    return txt_observation, screenshot_url
-
-
-def get_tabs(obs: BrowserOutputObservation) -> str:
-    prompt_pieces = ['\n## Currently open tabs:']
-    for page_index, page_url in enumerate(obs.open_pages_urls):
-        active_or_not = ' (active tab)' if page_index == obs.active_page_index else ''
-        prompt_piece = f"""\
-Tab {page_index}{active_or_not}:
-URL: {page_url}
-"""
-        prompt_pieces.append(prompt_piece)
-    return '\n'.join(prompt_pieces) + '\n'
-
-
-def get_axtree(axtree_txt: str) -> str:
-    bid_info = """\
-Note: [bid] is the unique alpha-numeric identifier at the beginning of lines for each element in the AXTree. Always use bid to refer to elements in your actions.
-
-"""
-    visible_tag_info = """\
-Note: You can only interact with visible elements. If the "visible" tag is not present, the element is not visible on the page.
-
-"""
-    return f'\n## AXTree:\n{bid_info}{visible_tag_info}{axtree_txt}\n'
-
-
-def get_action_prompt(action_set: HighLevelActionSet) -> str:
-    action_set_generic_info = """\
-Note: This action set allows you to interact with your environment. Most of them are python function executing playwright code. The primary way of referring to elements in the page is through bid which are specified in your observations.
-
-"""
-    action_description = action_set.describe(
-        with_long_description=False,
-        with_examples=False,
-    )
-    action_prompt = f'# Action space:\n{action_set_generic_info}{action_description}\n'
-    return action_prompt
-
-
-def get_history_prompt(prev_actions: list[BrowseInteractiveAction]) -> str:
-    history_prompt = ['# History of all previous interactions with the task:\n']
-    for i in range(len(prev_actions)):
-        history_prompt.append(f'## step {i+1}')
-        history_prompt.append(
-            f'\nOuput thought and action: {prev_actions[i].thought} ```{prev_actions[i].browser_actions}```\n'
-        )
-    return '\n'.join(history_prompt) + '\n'
-
-
 class BrowsingAgent(Agent):
     VERSION = '1.0'
     """
-    Re-implementing VisualWebArena Agent to integrate it into OpenHands repository
+    An agent that interacts with the browser.
     """
 
     sandbox_plugins: list[PluginRequirement] = []
@@ -193,7 +105,7 @@
         llm: LLM,
         config: AgentConfig,
     ) -> None:
-        """Initializes a new instance of the VWABrowsingAgent class.
+        """Initializes a new instance of the BrowsingAgent class.
 
         Parameters:
         - llm (LLM): The llm to be used by this agent
@@ -201,50 +113,25 @@
         super().__init__(llm, config)
         # define a configurable action space, with chat functionality, web navigation, and webpage grounding using accessibility tree and HTML.
         # see https://github.com/ServiceNow/BrowserGym/blob/main/core/src/browsergym/core/action/highlevel.py for more details
-        action_subsets = [
-            'chat',
-            'bid',
-            'nav',
-            'tab',
-            'infeas',
-        ]  # VWA Agent uses all 5 of these action types
+        action_subsets = ['chat', 'bid']
+        if USE_NAV:
+            action_subsets.append('nav')
         self.action_space = HighLevelActionSet(
             subsets=action_subsets,
             strict=False,  # less strict on the parsing of the actions
-            multiaction=False,  # VWA Agent does not allow multi-action setting
+            multiaction=True,  # enable to agent to take multiple actions at once
         )
-        self.action_prompt = get_action_prompt(self.action_space)
-        self.abstract_example = f"""
-# Abstract Example
-
-Here is an abstract version of the answer with description of the content of each tag. Make sure you follow this structure, but replace the content with your answer:
-
-You must mandatorily think step by step. If you need to make calculations such as coordinates, write them here. Describe the effect that your previous action had on the current content of the page. In summary the next action I will perform is ```{self.action_space.example_action(abstract=True)}```
-"""
-        self.concrete_example = """
-# Concrete Example
-
-Here is a concrete example of how to format your answer. Make sure to generate the action in the correct format ensuring that the action is present inside ``````:
-
-Let's think step-by-step. From previous action I tried to set the value of year to "2022", using select_option, but it doesn't appear to be in the form. It may be a dynamic dropdown, I will try using click with the bid "324" and look at the response from the page. In summary the next action I will perform is ```click('324')```
-"""
-        self.hints = """
-Note:
-* Make sure to use bid to identify elements when using commands.
-* Interacting with combobox, dropdowns and auto-complete fields can be tricky, sometimes you need to use select_option, while other times you need to use fill or click and wait for the reaction of the page.
-
-"""
+
         self.reset()
 
     def reset(self) -> None:
-        """Resets the VWABrowsing Agent."""
+        """Resets the Browsing Agent."""
         super().reset()
         self.cost_accumulator = 0
         self.error_accumulator = 0
 
     def step(self, state: State) -> Action:
-        """Performs one step using the VWABrowsing Agent.
-
+        """Performs one step using the Browsing Agent.
         This includes gathering information on previous steps and prompting the model to make a browsing command to execute.
 
         Parameters:
@@ -257,28 +144,21 @@
         """
         messages: list[Message] = []
         prev_actions = []
+        cur_url = ''
         cur_axtree_txt = ''
         error_prefix = ''
-        focused_element = ''
-        tabs = ''
         last_obs = None
         last_action = None
 
-<<<<<<< HEAD
-        # TODO: EVAL_MODE must be set to true for VisualWebArena task as well, even when USE_NAV is true
-        if len(state.history.get_events_as_list()) == 1:
-            # for visualwebarena, webarena and miniwob++ eval, we need to retrieve the initial observation already in browser env
-=======
         if EVAL_MODE and len(state.history) == 1:
             # for webarena and miniwob++ eval, we need to retrieve the initial observation already in browser env
->>>>>>> bad7ccfe
             # initialize and retrieve the first observation by issuing an noop OP
             # For non-benchmark browsing, the browser env starts with a blank page, and the agent is expected to first navigate to desired websites
             return BrowseInteractiveAction(browser_actions='noop()')
 
         for event in state.history:
             if isinstance(event, BrowseInteractiveAction):
-                prev_actions.append(event)
+                prev_actions.append(event.browser_actions)
                 last_action = event
             elif isinstance(event, MessageAction) and event.source == EventSource.AGENT:
                 # agent has responded, task finished.
@@ -286,10 +166,10 @@
             elif isinstance(event, Observation):
                 last_obs = event
 
-        # VWA Agent only uses immediately previous action
-        # if EVAL_MODE:
-        if len(prev_actions) >= 1:  # ignore noop()
+        if EVAL_MODE:
             prev_actions = prev_actions[1:]  # remove the first noop action
+
+        prev_action_str = '\n'.join(prev_actions)
         # if the final BrowserInteractiveAction exec BrowserGym's send_msg_to_user,
         # we should also send a message back to the user in OpenHands and call it a day
         if (
@@ -298,81 +178,46 @@
         ):
             return MessageAction(last_action.browsergym_send_msg_to_user)
 
-        history_prompt = get_history_prompt(prev_actions)
         if isinstance(last_obs, BrowserOutputObservation):
             if last_obs.error:
                 # add error recovery prompt prefix
-                error_prefix = get_error_prefix(last_obs)
+                error_prefix = get_error_prefix(last_obs.last_browser_action)
                 self.error_accumulator += 1
-                # if self.error_accumulator > 5:
-                #     return MessageAction('Too many errors encountered. Task failed.')
-            focused_element = '## Focused element:\nNone\n'
-            if last_obs.focused_element_bid is not None:
-                focused_element = (
-                    f"## Focused element:\nbid='{last_obs.focused_element_bid}'\n"
-                )
-            tabs = get_tabs(last_obs)
+                if self.error_accumulator > 5:
+                    return MessageAction('Too many errors encountered. Task failed.')
+
+            cur_url = last_obs.url
+
             try:
-                # IMPORTANT: keep AX Tree of full webpage, add visible and clickable tags
                 cur_axtree_txt = flatten_axtree_to_str(
                     last_obs.axtree_object,
                     extra_properties=last_obs.extra_element_properties,
-                    with_visible=True,
                     with_clickable=True,
-                    with_center_coords=False,
-                    with_bounding_box_coords=False,
-                    filter_visible_only=False,
-                    filter_with_bid_only=False,
-                    filter_som_only=False,
+                    filter_visible_only=True,
                 )
-                cur_axtree_txt = get_axtree(axtree_txt=cur_axtree_txt)
             except Exception as e:
                 logger.error(
                     'Error when trying to process the accessibility tree: %s', e
                 )
                 return MessageAction('Error encountered when browsing.')
-            set_of_marks = last_obs.set_of_marks
-        goal, image_urls = state.get_current_user_intent()
+
+        goal, _ = state.get_current_user_intent()
 
         if goal is None:
             goal = state.inputs['task']
-        goal_txt, goal_images = create_goal_prompt(goal, image_urls)
-        observation_txt, som_screenshot = create_observation_prompt(
-            cur_axtree_txt, tabs, focused_element, error_prefix, set_of_marks
+
+        system_msg = get_system_message(
+            goal,
+            self.action_space.describe(with_long_description=False, with_examples=True),
         )
-        human_prompt = [TextContent(type='text', text=goal_txt)]
-        if len(goal_images) > 0:
-            human_prompt.append(ImageContent(type='image_url', image_urls=goal_images))
-        human_prompt.append(TextContent(type='text', text=observation_txt))
-        if som_screenshot is not None:
-            human_prompt.append(
-                ImageContent(type='image_url', image_urls=[som_screenshot])
-            )
-        remaining_content = f"""
-{history_prompt}\
-{self.action_prompt}\
-{self.hints}\
-{self.abstract_example}\
-{self.concrete_example}\
-"""
-        human_prompt.append(TextContent(type='text', text=remaining_content))
-        # currently keeping all prompts inside agent, can change once code evolves
-        system_msg = """\
-You are an agent trying to solve a web task based on the content of the page and user instructions. You can interact with the page and explore, and send messages to the user. Each time you submit an action it will be sent to the browser and you will receive a new page.
-""".strip()
-        # TODO: caching of prompt is not working right now
+
         messages.append(Message(role='system', content=[TextContent(text=system_msg)]))
-        messages.append(Message(role='user', content=human_prompt))
-
-        flat_messages = self.llm.format_messages_for_llm(messages)
-        # with open("example_input.jsonl", "a") as f:
-        #     for msg in flat_messages:
-        #         f.write(json.dumps(msg))
-        #         f.write("\n")
+
+        prompt = get_prompt(error_prefix, cur_url, cur_axtree_txt, prev_action_str)
+        messages.append(Message(role='user', content=[TextContent(text=prompt)]))
+
         response = self.llm.completion(
-            messages=flat_messages,
-            temperature=0.0,
+            messages=self.llm.format_messages_for_llm(messages),
             stop=[')```', ')\n```'],
         )
-
         return self.response_parser.parse(response)