from typing import Generator
import json

from litellm import ModelResponse

from openhands.core.config.agent_config import AgentConfig
from openhands.core.logger import openhands_logger as logger
from openhands.core.message import ImageContent, Message, TextContent
from openhands.core.schema import ActionType
from openhands.events.action import (
    Action,
    AgentDelegateAction,
    AgentFinishAction,
    AgentThinkAction,
    BrowseInteractiveAction,
    BrowseURLAction,
    CmdRunAction,
    FileEditAction,
    FileReadAction,
    IPythonRunCellAction,
    MessageAction,
    AssignTaskAction,
    CreatePlanAction
)
from openhands.events.action.mcp import McpAction
from openhands.events.action.message import SystemMessageAction
from openhands.events.event import Event, RecallType
from openhands.events.observation import (
    AgentCondensationObservation,
    AgentDelegateObservation,
    AgentThinkObservation,
    BrowserOutputObservation,
    CmdOutputObservation,
    FileEditObservation,
    FileReadObservation,
    IPythonRunCellObservation,
    UserRejectObservation,
)
from openhands.events.observation.agent import (
    MicroagentKnowledge,
    RecallObservation,
)
from openhands.events.observation.error import ErrorObservation
from openhands.events.observation.mcp import MCPObservation
from openhands.events.observation.observation import Observation
from openhands.events.serialization.event import truncate_content
from openhands.utils.prompt import PromptManager, RepositoryInfo, RuntimeInfo
from openhands.controller.state.plan import Plan


class ConversationMemory:
    """Processes event history into a coherent conversation for the agent."""

    def __init__(self, config: AgentConfig, prompt_manager: PromptManager):
        self.agent_config = config
        self.prompt_manager = prompt_manager

    def process_events(
        self,
        condensed_history: list[Event],
        max_message_chars: int | None = None,
        vision_is_active: bool = False,
    ) -> list[Message]:
        """Process state history into a list of messages for the LLM.

        Ensures that tool call actions are processed correctly in function calling mode.

        Args:
            condensed_history: The condensed history of events to convert
            max_message_chars: The maximum number of characters in the content of an event included
                in the prompt to the LLM. Larger observations are truncated.
            vision_is_active: Whether vision is active in the LLM. If True, image URLs will be included.
        """

        events = condensed_history

        # log visual browsing status
        logger.debug(f'Visual browsing: {self.agent_config.enable_som_visual_browsing}')

        # Initialize empty messages list
        messages = []

        # Process regular events
        pending_tool_call_action_messages: dict[str, Message] = {}
        tool_call_id_to_message: dict[str, Message] = {}

        for i, event in enumerate(events):
            # create a regular message from an event
            if isinstance(event, Action):
                messages_to_add = self._process_action(
                    action=event,
                    pending_tool_call_action_messages=pending_tool_call_action_messages,
                    vision_is_active=vision_is_active,
                )
            elif isinstance(event, Observation):
                messages_to_add = self._process_observation(
                    obs=event,
                    tool_call_id_to_message=tool_call_id_to_message,
                    max_message_chars=max_message_chars,
                    vision_is_active=vision_is_active,
                    enable_som_visual_browsing=self.agent_config.enable_som_visual_browsing,
                    current_index=i,
                    events=events,
                )
            else:
                raise ValueError(f'Unknown event type: {type(event)}')

            # Check pending tool call action messages and see if they are complete
            _response_ids_to_remove = []
            for (
                response_id,
                pending_message,
            ) in pending_tool_call_action_messages.items():
                assert pending_message.tool_calls is not None, (
                    'Tool calls should NOT be None when function calling is enabled & the message is considered pending tool call. '
                    f'Pending message: {pending_message}'
                )
                if all(
                    tool_call.id in tool_call_id_to_message
                    for tool_call in pending_message.tool_calls
                ):
                    # If complete:
                    # -- 1. Add the message that **initiated** the tool calls
                    messages_to_add.append(pending_message)
                    # -- 2. Add the tool calls **results***
                    for tool_call in pending_message.tool_calls:
                        messages_to_add.append(tool_call_id_to_message[tool_call.id])
                        tool_call_id_to_message.pop(tool_call.id)
                    _response_ids_to_remove.append(response_id)
            # Cleanup the processed pending tool messages
            for response_id in _response_ids_to_remove:
                pending_tool_call_action_messages.pop(response_id)

            messages += messages_to_add
        messages = list(ConversationMemory._filter_unmatched_tool_calls(messages))
        return messages

<<<<<<< HEAD
    def process_initial_messages(self, with_caching: bool = False, **kwargs) -> list[Message]:
        """Create the initial messages for the conversation."""
        return [
            Message(
                role='system',
                content=[
                    TextContent(
                        text=self.prompt_manager.get_system_message(**kwargs),
                        cache_prompt=with_caching,
                    )
                ],
            )
        ]

=======
>>>>>>> 6171395e
    def _process_action(
        self,
        action: Action,
        pending_tool_call_action_messages: dict[str, Message],
        vision_is_active: bool = False,
    ) -> list[Message]:
        """Converts an action into a message format that can be sent to the LLM.

        This method handles different types of actions and formats them appropriately:
        1. For tool-based actions (AgentDelegate, CmdRun, IPythonRunCell, FileEdit) and agent-sourced AgentFinish:
            - In function calling mode: Stores the LLM's response in pending_tool_call_action_messages
            - In non-function calling mode: Creates a message with the action string
        2. For MessageActions: Creates a message with the text content and optional image content

        Args:
            action: The action to convert. Can be one of:
                - CmdRunAction: For executing bash commands
                - IPythonRunCellAction: For running IPython code
                - FileEditAction: For editing files
                - FileReadAction: For reading files using openhands-aci commands
                - BrowseInteractiveAction: For browsing the web
                - AgentFinishAction: For ending the interaction
                - MessageAction: For sending messages
                - McpAction: For interacting with the MCP server
            pending_tool_call_action_messages: Dictionary mapping response IDs to their corresponding messages.
                Used in function calling mode to track tool calls that are waiting for their results.

            vision_is_active: Whether vision is active in the LLM. If True, image URLs will be included

        Returns:
            list[Message]: A list containing the formatted message(s) for the action.
                May be empty if the action is handled as a tool call in function calling mode.

        Note:
            In function calling mode, tool-based actions are stored in pending_tool_call_action_messages
            rather than being returned immediately. They will be processed later when all corresponding
            tool call results are available.
        """
        # create a regular message from an event
        if isinstance(
            action,
            (
                AgentDelegateAction,
                AgentThinkAction,
                IPythonRunCellAction,
                FileEditAction,
                FileReadAction,
                BrowseInteractiveAction,
                BrowseURLAction,
                McpAction,
            ),
        ) or (isinstance(action, CmdRunAction) and action.source == 'agent'):
            tool_metadata = action.tool_call_metadata
            assert tool_metadata is not None, (
                'Tool call metadata should NOT be None when function calling is enabled. Action: '
                + str(action)
            )

            llm_response: ModelResponse = tool_metadata.model_response
            assistant_msg = getattr(llm_response.choices[0], 'message')

            # Add the LLM message (assistant) that initiated the tool calls
            # (overwrites any previous message with the same response_id)
            logger.debug(
                f'Tool calls type: {type(assistant_msg.tool_calls)}, value: {assistant_msg.tool_calls}'
            )
            pending_tool_call_action_messages[llm_response.id] = Message(
                role=getattr(assistant_msg, 'role', 'assistant'),
                # tool call content SHOULD BE a string
                content=[TextContent(text=assistant_msg.content or '')]
                if assistant_msg.content is not None
                else [],
                tool_calls=assistant_msg.tool_calls,
            )
            return []
        elif isinstance(action, AgentFinishAction):
            role = 'user' if action.source == 'user' else 'assistant'

            # when agent finishes, it has tool_metadata
            # which has already been executed, and it doesn't have a response
            # when the user finishes (/exit), we don't have tool_metadata
            tool_metadata = action.tool_call_metadata
            if tool_metadata is not None:
                # take the response message from the tool call
                assistant_msg = getattr(
                    tool_metadata.model_response.choices[0], 'message'
                )
                content = assistant_msg.content or ''

                # save content if any, to thought
                if action.thought:
                    if action.thought != content:
                        action.thought += '\n' + content
                else:
                    action.thought = content

                # remove the tool call metadata
                action.tool_call_metadata = None
            if role not in ('user', 'system', 'assistant', 'tool'):
                raise ValueError(f'Invalid role: {role}')
            return [
                Message(
                    role=role,  # type: ignore[arg-type]
                    content=[TextContent(text=action.thought)],
                )
            ]
        elif isinstance(action, MessageAction):
            role = 'user' if action.source == 'user' else 'assistant'
            content = [TextContent(text=action.content or '')]
            if vision_is_active and action.image_urls:
                content.append(ImageContent(image_urls=action.image_urls))
            if role not in ('user', 'system', 'assistant', 'tool'):
                raise ValueError(f'Invalid role: {role}')
            return [
                Message(
                    role=role,  # type: ignore[arg-type]
                    content=content,
                )
            ]
        elif isinstance(action, CmdRunAction) and action.source == 'user':
            content = [
                TextContent(text=f'User executed the command:\n{action.command}')
            ]
            return [
                Message(
                    role='user',  # Always user for CmdRunAction
                    content=content,
                )
            ]
<<<<<<< HEAD
        elif isinstance(action, AssignTaskAction):
            return [Message(role='user', content=[TextContent(text=action.message)])]

        elif isinstance(action, CreatePlanAction):
            tool_metadata = action.tool_call_metadata
            assert tool_metadata is not None, (
                'Tool call metadata should NOT be None when function calling is enabled. Action: '
                + str(action)
            )

            model_response: ModelResponse = tool_metadata.model_response
            assistant_msg = getattr(model_response.choices[0], 'message')
            content = assistant_msg.content or ''

            args = eval(assistant_msg.tool_calls[0].function.arguments)
            if 'command' in args:
                del args['command']

            plan = Plan(**args)

            return [
                Message(
                    role='assistant',  # type: ignore[arg-type]
                    content=[
                        TextContent(
                            text=(
                                content + '\n' + json.dumps(plan.to_dict(), indent=2)
                            ).strip()
                        )
                    ],
                )
            ]
        
=======
        elif isinstance(action, SystemMessageAction):
            # Convert SystemMessageAction to a system message
            return [
                Message(
                    role='system',
                    content=[TextContent(text=action.content)],
                    # Include tools if function calling is enabled
                    tool_calls=None,
                )
            ]
>>>>>>> 6171395e
        return []

    def _process_observation(
        self,
        obs: Observation,
        tool_call_id_to_message: dict[str, Message],
        max_message_chars: int | None = None,
        vision_is_active: bool = False,
        enable_som_visual_browsing: bool = False,
        current_index: int = 0,
        events: list[Event] | None = None,
    ) -> list[Message]:
        """Converts an observation into a message format that can be sent to the LLM.

        This method handles different types of observations and formats them appropriately:
        - CmdOutputObservation: Formats command execution results with exit codes
        - IPythonRunCellObservation: Formats IPython cell execution results, replacing base64 images
        - FileEditObservation: Formats file editing results
        - FileReadObservation: Formats file reading results from openhands-aci
        - AgentDelegateObservation: Formats results from delegated agent tasks
        - ErrorObservation: Formats error messages from failed actions
        - UserRejectObservation: Formats user rejection messages

        In function calling mode, observations with tool_call_metadata are stored in
        tool_call_id_to_message for later processing instead of being returned immediately.

        Args:
            obs: The observation to convert
            tool_call_id_to_message: Dictionary mapping tool call IDs to their corresponding messages (used in function calling mode)
            max_message_chars: The maximum number of characters in the content of an observation included in the prompt to the LLM
            vision_is_active: Whether vision is active in the LLM. If True, image URLs will be included
            enable_som_visual_browsing: Whether to enable visual browsing for the SOM model
            current_index: The index of the current event in the events list (for deduplication)
            events: The list of all events (for deduplication)

        Returns:
            list[Message]: A list containing the formatted message(s) for the observation.
                May be empty if the observation is handled as a tool response in function calling mode.

        Raises:
            ValueError: If the observation type is unknown
        """
        message: Message

        if isinstance(obs, CmdOutputObservation):
            # if it doesn't have tool call metadata, it was triggered by a user action
            if obs.tool_call_metadata is None:
                text = truncate_content(
                    f'\nObserved result of command executed by user:\n{obs.to_agent_observation()}',
                    max_message_chars,
                )
            else:
                text = truncate_content(obs.to_agent_observation(), max_message_chars)
            message = Message(role='user', content=[TextContent(text=text)])
        elif isinstance(obs, MCPObservation):
            # logger.warning(f'MCPObservation: {obs}')
            text = truncate_content(obs.content, max_message_chars)
            message = Message(role='user', content=[TextContent(text=text)])
        elif isinstance(obs, IPythonRunCellObservation):
            text = obs.content
            # replace base64 images with a placeholder
            splitted = text.split('\n')
            for i, line in enumerate(splitted):
                if '![image](data:image/png;base64,' in line:
                    splitted[i] = (
                        '![image](data:image/png;base64, ...) already displayed to user'
                    )
            text = '\n'.join(splitted)
            text = truncate_content(text, max_message_chars)
            message = Message(role='user', content=[TextContent(text=text)])
        elif isinstance(obs, FileEditObservation):
            text = truncate_content(str(obs), max_message_chars)
            message = Message(role='user', content=[TextContent(text=text)])
        elif isinstance(obs, FileReadObservation):
            message = Message(
                role='user', content=[TextContent(text=obs.content)]
            )  # Content is already truncated by openhands-aci
        elif isinstance(obs, BrowserOutputObservation):
            text = obs.get_agent_obs_text()
            if (
                obs.trigger_by_action == ActionType.BROWSE_INTERACTIVE
                and enable_som_visual_browsing
                and vision_is_active
            ):
                text += 'Image: Current webpage screenshot (Note that only visible portion of webpage is present in the screenshot. You may need to scroll to view the remaining portion of the web-page.)\n'
                message = Message(
                    role='user',
                    content=[
                        TextContent(text=text),
                        ImageContent(
                            image_urls=[
                                # show set of marks if it exists
                                # otherwise, show raw screenshot when using vision-supported model
                                obs.set_of_marks
                                if obs.set_of_marks is not None
                                and len(obs.set_of_marks) > 0
                                else obs.screenshot
                            ]
                        ),
                    ],
                )
                logger.debug(
                    f'Vision enabled for browsing, showing {"set of marks" if obs.set_of_marks and len(obs.set_of_marks) > 0 else "screenshot"}'
                )
            else:
                message = Message(
                    role='user',
                    content=[TextContent(text=text)],
                )
                logger.debug('Vision disabled for browsing, showing text')
        elif isinstance(obs, AgentDelegateObservation):
            content = "\n\n".join(list(obs.outputs.values()))
            text = truncate_content(
                content,
                max_message_chars,
            )
            role = obs.source.value if obs.source else 'user'
            role = 'assistant' if role == 'agent' else 'user'
            message = Message(role=role, content=[TextContent(text=text)])
        elif isinstance(obs, AgentThinkObservation):
            text = truncate_content(obs.content, max_message_chars)
            message = Message(role='user', content=[TextContent(text=text)])
        elif isinstance(obs, ErrorObservation):
            text = truncate_content(obs.content, max_message_chars)
            text += '\n[Error occurred in processing last action]'
            message = Message(role='user', content=[TextContent(text=text)])
        elif isinstance(obs, UserRejectObservation):
            text = 'OBSERVATION:\n' + truncate_content(obs.content, max_message_chars)
            text += '\n[Last action has been rejected by the user]'
            message = Message(role='user', content=[TextContent(text=text)])
        elif isinstance(obs, AgentCondensationObservation):
            text = truncate_content(obs.content, max_message_chars)
            message = Message(role='user', content=[TextContent(text=text)])
        elif (
            isinstance(obs, RecallObservation)
            and self.agent_config.enable_prompt_extensions
        ):
            if obs.recall_type == RecallType.WORKSPACE_CONTEXT:
                # everything is optional, check if they are present
                if obs.repo_name or obs.repo_directory:
                    repo_info = RepositoryInfo(
                        repo_name=obs.repo_name or '',
                        repo_directory=obs.repo_directory or '',
                    )
                else:
                    repo_info = None

                date = obs.date

                if obs.runtime_hosts or obs.additional_agent_instructions:
                    runtime_info = RuntimeInfo(
                        available_hosts=obs.runtime_hosts,
                        additional_agent_instructions=obs.additional_agent_instructions,
                        date=date,
                    )
                else:
                    runtime_info = RuntimeInfo(date=date)

                repo_instructions = (
                    obs.repo_instructions if obs.repo_instructions else ''
                )

                # Have some meaningful content before calling the template
                has_repo_info = repo_info is not None and (
                    repo_info.repo_name or repo_info.repo_directory
                )
                has_runtime_info = runtime_info is not None and (
                    runtime_info.available_hosts
                    or runtime_info.additional_agent_instructions
                )
                has_repo_instructions = bool(repo_instructions.strip())

                # Filter and process microagent knowledge
                filtered_agents = []
                if obs.microagent_knowledge:
                    # Exclude disabled microagents
                    filtered_agents = [
                        agent
                        for agent in obs.microagent_knowledge
                        if agent.name not in self.agent_config.disabled_microagents
                    ]

                has_microagent_knowledge = bool(filtered_agents)

                # Generate appropriate content based on what is present
                message_content = []

                # Build the workspace context information
                if has_repo_info or has_runtime_info or has_repo_instructions:
                    formatted_workspace_text = (
                        self.prompt_manager.build_workspace_context(
                            repository_info=repo_info,
                            runtime_info=runtime_info,
                            repo_instructions=repo_instructions,
                        )
                    )
                    message_content.append(TextContent(text=formatted_workspace_text))

                # Add microagent knowledge if present
                if has_microagent_knowledge:
                    formatted_microagent_text = (
                        self.prompt_manager.build_microagent_info(
                            triggered_agents=filtered_agents,
                        )
                    )
                    message_content.append(TextContent(text=formatted_microagent_text))

                # Return the combined message if we have any content
                if message_content:
                    message = Message(role='user', content=message_content)
                else:
                    return []
            elif obs.recall_type == RecallType.KNOWLEDGE:
                # Use prompt manager to build the microagent info
                # First, filter out agents that appear in earlier RecallObservations
                filtered_agents = self._filter_agents_in_microagent_obs(
                    obs, current_index, events or []
                )

                # Create and return a message if there is microagent knowledge to include
                if filtered_agents:
                    # Exclude disabled microagents
                    filtered_agents = [
                        agent
                        for agent in filtered_agents
                        if agent.name not in self.agent_config.disabled_microagents
                    ]

                    # Only proceed if we still have agents after filtering out disabled ones
                    if filtered_agents:
                        formatted_text = self.prompt_manager.build_microagent_info(
                            triggered_agents=filtered_agents,
                        )

                        return [
                            Message(
                                role='user', content=[TextContent(text=formatted_text)]
                            )
                        ]

                # Return empty list if no microagents to include or all were disabled
                return []
        elif (
            isinstance(obs, RecallObservation)
            and not self.agent_config.enable_prompt_extensions
        ):
            # If prompt extensions are disabled, we don't add any additional info
            # TODO: test this
            return []
        else:
            # If an observation message is not returned, it will cause an error
            # when the LLM tries to return the next message
            raise ValueError(f'Unknown observation type: {type(obs)}')

        # Update the message as tool response properly
        if (tool_call_metadata := getattr(obs, 'tool_call_metadata', None)) is not None:
            tool_call_id_to_message[tool_call_metadata.tool_call_id] = Message(
                role='tool',
                content=message.content,
                tool_call_id=tool_call_metadata.tool_call_id,
                name=tool_call_metadata.function_name,
            )
            # No need to return the observation message
            # because it will be added by get_action_message when all the corresponding
            # tool calls in the SAME request are processed
            return []

        return [message]

    def apply_prompt_caching(self, messages: list[Message]) -> None:
        """Applies caching breakpoints to the messages.

        For new Anthropic API, we only need to mark the last user or tool message as cacheable.
        """
        if len(messages) > 0 and messages[0].role == 'system':
            messages[0].content[-1].cache_prompt = True
        # NOTE: this is only needed for anthropic
        for message in reversed(messages):
            if message.role in ('user', 'tool'):
                message.content[
                    -1
                ].cache_prompt = True  # Last item inside the message content
                break

    def _filter_agents_in_microagent_obs(
        self, obs: RecallObservation, current_index: int, events: list[Event]
    ) -> list[MicroagentKnowledge]:
        """Filter out agents that appear in earlier RecallObservations.

        Args:
            obs: The current RecallObservation to filter
            current_index: The index of the current event in the events list
            events: The list of all events

        Returns:
            list[MicroagentKnowledge]: The filtered list of microagent knowledge
        """
        if obs.recall_type != RecallType.KNOWLEDGE:
            return obs.microagent_knowledge

        # For each agent in the current microagent observation, check if it appears in any earlier microagent observation
        filtered_agents = []
        for agent in obs.microagent_knowledge:
            # Keep this agent if it doesn't appear in any earlier observation
            # that is, if this is the first microagent observation with this microagent
            if not self._has_agent_in_earlier_events(agent.name, current_index, events):
                filtered_agents.append(agent)

        return filtered_agents

    def _has_agent_in_earlier_events(
        self, agent_name: str, current_index: int, events: list[Event]
    ) -> bool:
        """Check if an agent appears in any earlier RecallObservation in the event list.

        Args:
            agent_name: The name of the agent to look for
            current_index: The index of the current event in the events list
            events: The list of all events

        Returns:
            bool: True if the agent appears in an earlier RecallObservation, False otherwise
        """
        for event in events[:current_index]:
            # Note that this check includes the WORKSPACE_CONTEXT
            if isinstance(event, RecallObservation):
                if any(
                    agent.name == agent_name for agent in event.microagent_knowledge
                ):
                    return True
        return False

    @staticmethod
    def _filter_unmatched_tool_calls(
        messages: list[Message],
    ) -> Generator[Message, None, None]:
        """Filter out tool calls that don't have matching tool responses and vice versa.

        This ensures that every tool_call_id in a tool message has a corresponding tool_calls[].id
        in an assistant message, and vice versa. The original list is unmodified, when tool_calls is
        updated the message is copied.

        This does not remove items with id set to None.
        """
        tool_call_ids = {
            tool_call.id
            for message in messages
            if message.tool_calls
            for tool_call in message.tool_calls
            if message.role == 'assistant' and tool_call.id
        }
        tool_response_ids = {
            message.tool_call_id
            for message in messages
            if message.role == 'tool' and message.tool_call_id
        }

        for message in messages:
            # Remove tool messages with no matching assistant tool call
            if message.role == 'tool' and message.tool_call_id:
                if message.tool_call_id in tool_call_ids:
                    yield message

            # Remove assistant tool calls with no matching tool response
            elif message.role == 'assistant' and message.tool_calls:
                all_tool_calls_match = all(
                    tool_call.id in tool_response_ids
                    for tool_call in message.tool_calls
                )
                if all_tool_calls_match:
                    yield message
                else:
                    matched_tool_calls = [
                        tool_call
                        for tool_call in message.tool_calls
                        if tool_call.id in tool_response_ids
                    ]

                    if matched_tool_calls:
                        # Keep an updated message if there are tools calls left
                        yield message.model_copy(
                            update={'tool_calls': matched_tool_calls}
                        )
            else:
                # Any other case is kept
                yield message<|MERGE_RESOLUTION|>--- conflicted
+++ resolved
@@ -135,23 +135,6 @@
         messages = list(ConversationMemory._filter_unmatched_tool_calls(messages))
         return messages
 
-<<<<<<< HEAD
-    def process_initial_messages(self, with_caching: bool = False, **kwargs) -> list[Message]:
-        """Create the initial messages for the conversation."""
-        return [
-            Message(
-                role='system',
-                content=[
-                    TextContent(
-                        text=self.prompt_manager.get_system_message(**kwargs),
-                        cache_prompt=with_caching,
-                    )
-                ],
-            )
-        ]
-
-=======
->>>>>>> 6171395e
     def _process_action(
         self,
         action: Action,
@@ -281,7 +264,6 @@
                     content=content,
                 )
             ]
-<<<<<<< HEAD
         elif isinstance(action, AssignTaskAction):
             return [Message(role='user', content=[TextContent(text=action.message)])]
 
@@ -315,7 +297,6 @@
                 )
             ]
         
-=======
         elif isinstance(action, SystemMessageAction):
             # Convert SystemMessageAction to a system message
             return [
@@ -326,7 +307,6 @@
                     tool_calls=None,
                 )
             ]
->>>>>>> 6171395e
         return []
 
     def _process_observation(
