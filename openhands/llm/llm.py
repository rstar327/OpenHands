import copy
import os
import time
import warnings
from functools import partial
from typing import Any, Callable

import httpx

from openhands.core.config import LLMConfig

with warnings.catch_warnings():
    warnings.simplefilter('ignore')
    import litellm

from litellm import ChatCompletionMessageToolCall, ModelInfo, PromptTokensDetails
from litellm import Message as LiteLLMMessage
from litellm import completion as litellm_completion
from litellm import completion_cost as litellm_completion_cost
from litellm.exceptions import (
    RateLimitError,
)
from litellm.types.utils import CostPerToken, ModelResponse, Usage
from litellm.utils import create_pretrained_tokenizer

from openhands.core.exceptions import LLMNoResponseError
from openhands.core.logger import openhands_logger as logger
from openhands.core.message import Message
from openhands.llm.debug_mixin import DebugMixin
from openhands.llm.fn_call_converter import (
    STOP_WORDS,
    convert_fncall_messages_to_non_fncall_messages,
    convert_non_fncall_messages_to_fncall_messages,
)
from openhands.llm.metrics import Metrics
from openhands.llm.retry_mixin import RetryMixin

__all__ = ['LLM']

# tuple of exceptions to retry on
LLM_RETRY_EXCEPTIONS: tuple[type[Exception], ...] = (
    RateLimitError,
    litellm.Timeout,
    litellm.InternalServerError,
    LLMNoResponseError,
)

# cache prompt supporting models
# remove this when we gemini and deepseek are supported
CACHE_PROMPT_SUPPORTED_MODELS = [
    'claude-3-7-sonnet-20250219',
    'claude-3-5-sonnet-20241022',
    'claude-3-5-sonnet-20240620',
    'claude-3-5-haiku-20241022',
    'claude-3-haiku-20240307',
    'claude-3-opus-20240229',
]

# function calling supporting models
FUNCTION_CALLING_SUPPORTED_MODELS = [
    'claude-3-7-sonnet-20250219',
    'claude-3-5-sonnet',
    'claude-3-5-sonnet-20240620',
    'claude-3-5-sonnet-20241022',
    'claude-3.5-haiku',
    'claude-3-5-haiku-20241022',
    'gpt-4o-mini',
    'gpt-4o',
    'o1-2024-12-17',
    'o3-mini-2025-01-31',
    'o3-mini',
    'o3',
    'o3-2025-04-16',
    'o4-mini',
    'o4-mini-2025-04-16',
    'gemini-2.5-pro',
    'gpt-4.1',
]

REASONING_EFFORT_SUPPORTED_MODELS = [
    'o1-2024-12-17',
    'o1',
    'o3',
    'o3-2025-04-16',
    'o3-mini-2025-01-31',
    'o3-mini',
    'o4-mini',
    'o4-mini-2025-04-16',
]

MODELS_WITHOUT_STOP_WORDS = [
    'o1-mini',
    'o1-preview',
    'o1',
    'o1-2024-12-17',
]


class LLM(RetryMixin, DebugMixin):
    """The LLM class represents a Language Model instance.

    Attributes:
        config: an LLMConfig object specifying the configuration of the LLM.
    """

    def __init__(
        self,
        config: LLMConfig,
        metrics: Metrics | None = None,
        retry_listener: Callable[[int, int], None] | None = None,
    ):
        """Initializes the LLM. If LLMConfig is passed, its values will be the fallback.

        Passing simple parameters always overrides config.

        Args:
            config: The LLM configuration.
            metrics: The metrics to use.
        """
        self._tried_model_info = False
        self.metrics: Metrics = (
            metrics if metrics is not None else Metrics(model_name=config.model)
        )
        self.cost_metric_supported: bool = True
        self.config: LLMConfig = copy.deepcopy(config)

        self.model_info: ModelInfo | None = None
        self.retry_listener = retry_listener
        if self.config.log_completions:
            if self.config.log_completions_folder is None:
                raise RuntimeError(
                    'log_completions_folder is required when log_completions is enabled'
                )
            os.makedirs(self.config.log_completions_folder, exist_ok=True)

        # call init_model_info to initialize config.max_output_tokens
        # which is used in partial function
        with warnings.catch_warnings():
            warnings.simplefilter('ignore')
            self.init_model_info()
        if self.vision_is_active():
            logger.debug('LLM: model has vision enabled')
        if self.is_caching_prompt_active():
            logger.debug('LLM: caching prompt enabled')
        if self.is_function_calling_active():
            logger.debug('LLM: model supports function calling')

        # if using a custom tokenizer, make sure it's loaded and accessible in the format expected by litellm
        if self.config.custom_tokenizer is not None:
            self.tokenizer = create_pretrained_tokenizer(self.config.custom_tokenizer)
        else:
            self.tokenizer = None

        # set up the completion function
        kwargs: dict[str, Any] = {
            'temperature': self.config.temperature,
            'max_completion_tokens': self.config.max_output_tokens,
        }
        if (
            self.config.model.lower() in REASONING_EFFORT_SUPPORTED_MODELS
            or self.config.model.split('/')[-1] in REASONING_EFFORT_SUPPORTED_MODELS
        ):
            kwargs['reasoning_effort'] = self.config.reasoning_effort
            kwargs.pop(
                'temperature'
            )  # temperature is not supported for reasoning models
        # Azure issue: https://github.com/All-Hands-AI/OpenHands/issues/6777
        if self.config.model.startswith('azure'):
            kwargs['max_tokens'] = self.config.max_output_tokens
            kwargs.pop('max_completion_tokens')

        self._completion = partial(
            litellm_completion,
            model=self.config.model,
            api_key=self.config.api_key.get_secret_value()
            if self.config.api_key
            else None,
            base_url=self.config.base_url,
            api_version=self.config.api_version,
            custom_llm_provider=self.config.custom_llm_provider,
            timeout=self.config.timeout,
            top_p=self.config.top_p,
            top_k=self.config.top_k,
            drop_params=self.config.drop_params,
            seed=self.config.seed,
            **kwargs,
        )

        self._completion_unwrapped = self._completion

        @self.retry_decorator(
            num_retries=self.config.num_retries,
            retry_exceptions=LLM_RETRY_EXCEPTIONS,
            retry_min_wait=self.config.retry_min_wait,
            retry_max_wait=self.config.retry_max_wait,
            retry_multiplier=self.config.retry_multiplier,
            retry_listener=self.retry_listener,
        )
        def wrapper(*args: Any, **kwargs: Any) -> Any:
            """Wrapper for the litellm completion function. Logs the input and output of the completion function."""
            from openhands.io import json

            messages: list[dict[str, Any]] | dict[str, Any] = []
            mock_function_calling = not self.is_function_calling_active()

            # some callers might send the model and messages directly
            # litellm allows positional args, like completion(model, messages, **kwargs)
            if len(args) > 1:
                # ignore the first argument if it's provided (it would be the model)
                # design wise: we don't allow overriding the configured values
                # implementation wise: the partial function set the model as a kwarg already
                # as well as other kwargs
                messages = args[1] if len(args) > 1 else args[0]
                kwargs['messages'] = messages

                # remove the first args, they're sent in kwargs
                args = args[2:]
            elif 'messages' in kwargs:
                messages = kwargs['messages']

            # ensure we work with a list of messages
            messages = messages if isinstance(messages, list) else [messages]

            # handle conversion of to non-function calling messages if needed
            original_fncall_messages = copy.deepcopy(messages)
            mock_fncall_tools = None
            # if the agent or caller has defined tools, and we mock via prompting, convert the messages
            if mock_function_calling and 'tools' in kwargs:
                messages = convert_fncall_messages_to_non_fncall_messages(
                    messages,
                    kwargs['tools'],
                    add_in_context_learning_example=bool(
                        'openhands-lm' not in self.config.model
                    ),
                )
                kwargs['messages'] = messages

                # add stop words if the model supports it
                if self.config.model not in MODELS_WITHOUT_STOP_WORDS:
                    kwargs['stop'] = STOP_WORDS

                mock_fncall_tools = kwargs.pop('tools')
                if 'openhands-lm' in self.config.model:
                    # If we don't have this, we might run into issue when serving openhands-lm
                    # using SGLang
                    # BadRequestError: litellm.BadRequestError: OpenAIException - Error code: 400 - {'object': 'error', 'message': '400', 'type': 'Failed to parse fc related info to json format!', 'param': None, 'code': 400}
                    kwargs['tool_choice'] = 'none'
                else:
                    # tool_choice should not be specified when mocking function calling
                    kwargs.pop('tool_choice', None)

            # if we have no messages, something went very wrong
            if not messages:
                raise ValueError(
                    'The messages list is empty. At least one message is required.'
                )

            # log the entire LLM prompt
            self.log_prompt(messages)

            # set litellm modify_params to the configured value
            # True by default to allow litellm to do transformations like adding a default message, when a message is empty
            # NOTE: this setting is global; unlike drop_params, it cannot be overridden in the litellm completion partial
            litellm.modify_params = self.config.modify_params

            # if we're not using litellm proxy, remove the extra_body
            if 'litellm_proxy' not in self.config.model:
                kwargs.pop('extra_body', None)

            # Record start time for latency measurement
            start_time = time.time()
            # we don't support streaming here, thus we get a ModelResponse
            logger.debug(
                f'LLM: calling litellm completion with model: {self.config.model}, base_url: {self.config.base_url}, args: {args}, kwargs: {kwargs}'
            )
            resp: ModelResponse = self._completion_unwrapped(*args, **kwargs)

            # Calculate and record latency
            latency = time.time() - start_time
            response_id = resp.get('id', 'unknown')
            self.metrics.add_response_latency(latency, response_id)

            non_fncall_response = copy.deepcopy(resp)

            # if we mocked function calling, and we have tools, convert the response back to function calling format
            if mock_function_calling and mock_fncall_tools is not None:
                if len(resp.choices) < 1:
                    raise LLMNoResponseError(
                        'Response choices is less than 1 - This is only seen in Gemini models so far. Response: '
                        + str(resp)
                    )

                non_fncall_response_message = resp.choices[0].message
                fn_call_messages_with_response = (
                    convert_non_fncall_messages_to_fncall_messages(
                        messages + [non_fncall_response_message], mock_fncall_tools
                    )
                )
                fn_call_response_message = fn_call_messages_with_response[-1]
                if not isinstance(fn_call_response_message, LiteLLMMessage):
                    fn_call_response_message = LiteLLMMessage(
                        **fn_call_response_message
                    )
                resp.choices[0].message = fn_call_response_message

            # Check if resp has 'choices' key with at least one item
            if not resp.get('choices') or len(resp['choices']) < 1:
                raise LLMNoResponseError(
                    'Response choices is less than 1 - This is only seen in Gemini models so far. Response: '
                    + str(resp)
                )

            message_back: str = resp['choices'][0]['message']['content'] or ''
            tool_calls: list[ChatCompletionMessageToolCall] = resp['choices'][0][
                'message'
            ].get('tool_calls', [])
            if tool_calls:
                for tool_call in tool_calls:
                    fn_name = tool_call.function.name
                    fn_args = tool_call.function.arguments
                    message_back += f'\nFunction call: {fn_name}({fn_args})'

            # log the LLM response
            self.log_response(message_back)

            # post-process the response first to calculate cost
            cost = self._post_completion(resp)

            # log for evals or other scripts that need the raw completion
            if self.config.log_completions:
                assert self.config.log_completions_folder is not None
                log_file = os.path.join(
                    self.config.log_completions_folder,
                    # use the metric model name (for draft editor)
                    f'{self.metrics.model_name.replace("/", "__")}-{time.time()}.json',
                )

                # set up the dict to be logged
                _d = {
                    'messages': messages,
                    'response': resp,
                    'args': args,
                    'kwargs': {
                        k: v
                        for k, v in kwargs.items()
                        if k not in ('messages', 'client')
                    },
                    'timestamp': time.time(),
                    'cost': cost,
                }

                # if non-native function calling, save messages/response separately
                if mock_function_calling:
                    # Overwrite response as non-fncall to be consistent with messages
                    _d['response'] = non_fncall_response

                    # Save fncall_messages/response separately
                    _d['fncall_messages'] = original_fncall_messages
                    _d['fncall_response'] = resp
                with open(log_file, 'w') as f:
                    f.write(json.dumps(_d))

            return resp

        self._completion = wrapper

    @property
    def completion(self) -> Callable:
        """Decorator for the litellm completion function.

        Check the complete documentation at https://litellm.vercel.app/docs/completion
        """
        return self._completion

    def init_model_info(self) -> None:
        if self._tried_model_info:
            return
        self._tried_model_info = True
        try:
            if self.config.model.startswith('openrouter'):
                self.model_info = litellm.get_model_info(self.config.model)
        except Exception as e:
            logger.debug(f'Error getting model info: {e}')

        if self.config.model.startswith('litellm_proxy/'):
            # IF we are using LiteLLM proxy, get model info from LiteLLM proxy
            # GET {base_url}/v1/model/info with litellm_model_id as path param
            base_url = self.config.base_url.strip() if self.config.base_url else ''
            if not base_url.startswith(('http://', 'https://')):
                base_url = 'http://' + base_url

            response = httpx.get(
                f'{base_url}/v1/model/info',
                headers={
                    'Authorization': f'Bearer {self.config.api_key.get_secret_value() if self.config.api_key else None}'
                },
            )

            resp_json = response.json()
            all_model_info = resp_json.get('data', [])
            current_model_info = next(
                (
                    info
                    for info in all_model_info
                    if info['model_name']
                    == self.config.model.removeprefix('litellm_proxy/')
                ),
                None,
            )
            if current_model_info:
                self.model_info = current_model_info['model_info']

        # Last two attempts to get model info from NAME
        if not self.model_info:
            try:
                self.model_info = litellm.get_model_info(
                    self.config.model.split(':')[0]
                )
            # noinspection PyBroadException
            except Exception:
                pass
        if not self.model_info:
            try:
                self.model_info = litellm.get_model_info(
                    self.config.model.split('/')[-1]
                )
            # noinspection PyBroadException
            except Exception:
                pass
        from openhands.io import json

        logger.debug(f'Model info: {json.dumps(self.model_info, indent=2)}')

        if self.config.model.startswith('huggingface'):
            # HF doesn't support the OpenAI default value for top_p (1)
            logger.debug(
                f'Setting top_p to 0.9 for Hugging Face model: {self.config.model}'
            )
            self.config.top_p = 0.9 if self.config.top_p == 1 else self.config.top_p

        # Set the max tokens in an LM-specific way if not set
        if self.config.max_input_tokens is None:
            if (
                self.model_info is not None
                and 'max_input_tokens' in self.model_info
                and isinstance(self.model_info['max_input_tokens'], int)
            ):
                self.config.max_input_tokens = self.model_info['max_input_tokens']
            else:
                # Safe fallback for any potentially viable model
                self.config.max_input_tokens = 4096

        if self.config.max_output_tokens is None:
            # Safe default for any potentially viable model
            self.config.max_output_tokens = 4096
            if self.model_info is not None:
                # max_output_tokens has precedence over max_tokens, if either exists.
                # litellm has models with both, one or none of these 2 parameters!
                if 'max_output_tokens' in self.model_info and isinstance(
                    self.model_info['max_output_tokens'], int
                ):
                    self.config.max_output_tokens = self.model_info['max_output_tokens']
                elif 'max_tokens' in self.model_info and isinstance(
                    self.model_info['max_tokens'], int
                ):
                    self.config.max_output_tokens = self.model_info['max_tokens']
            if 'claude-3-7-sonnet' in self.config.model:
                self.config.max_output_tokens = 64000  # litellm set max to 128k, but that requires a header to be set

        # Initialize function calling capability
        # Check if model name is in our supported list
        model_name_supported = (
            self.config.model in FUNCTION_CALLING_SUPPORTED_MODELS
            or self.config.model.split('/')[-1] in FUNCTION_CALLING_SUPPORTED_MODELS
            or any(m in self.config.model for m in FUNCTION_CALLING_SUPPORTED_MODELS)
        )

        # Handle native_tool_calling user-defined configuration
        if self.config.native_tool_calling is None:
            self._function_calling_active = model_name_supported
        elif self.config.native_tool_calling is False:
            self._function_calling_active = False
        else:
            # try to enable native tool calling if supported by the model
            self._function_calling_active = litellm.supports_function_calling(
                model=self.config.model
            )

    def vision_is_active(self) -> bool:
        with warnings.catch_warnings():
            warnings.simplefilter('ignore')
            return not self.config.disable_vision and self._supports_vision()

    def _supports_vision(self) -> bool:
        """Acquire from litellm if model is vision capable.

        Returns:
            bool: True if model is vision capable. Return False if model not supported by litellm.
        """
        # litellm.supports_vision currently returns False for 'openai/gpt-...' or 'anthropic/claude-...' (with prefixes)
        # but model_info will have the correct value for some reason.
        # we can go with it, but we will need to keep an eye if model_info is correct for Vertex or other providers
        # remove when litellm is updated to fix https://github.com/BerriAI/litellm/issues/5608
        # Check both the full model name and the name after proxy prefix for vision support
        return (
            litellm.supports_vision(self.config.model)
            or litellm.supports_vision(self.config.model.split('/')[-1])
            or (
                self.model_info is not None
                and self.model_info.get('supports_vision', False)
            )
        )

    def is_caching_prompt_active(self) -> bool:
        """Check if prompt caching is supported and enabled for current model.

        Returns:
            boolean: True if prompt caching is supported and enabled for the given model.
        """
        return (
            self.config.caching_prompt is True
            and (
                self.config.model in CACHE_PROMPT_SUPPORTED_MODELS
                or self.config.model.split('/')[-1] in CACHE_PROMPT_SUPPORTED_MODELS
            )
            # We don't need to look-up model_info, because only Anthropic models needs the explicit caching breakpoint
        )

    def is_function_calling_active(self) -> bool:
        """Returns whether function calling is supported and enabled for this LLM instance.

        The result is cached during initialization for performance.
        """
        return self._function_calling_active

    def _post_completion(self, response: ModelResponse) -> float:
        """Post-process the completion response.

        Logs the cost and usage stats of the completion call.
        """
        try:
            cur_cost = self._completion_cost(response)
        except Exception:
            cur_cost = 0

        stats = ''
        if self.cost_metric_supported:
            # keep track of the cost
            stats = 'Cost: %.2f USD | Accumulated Cost: %.2f USD\n' % (
                cur_cost,
                self.metrics.accumulated_cost,
            )

        # Add latency to stats if available
        if self.metrics.response_latencies:
            latest_latency = self.metrics.response_latencies[-1]
            stats += 'Response Latency: %.3f seconds\n' % latest_latency.latency

        usage: Usage | None = response.get('usage')
        response_id = response.get('id', 'unknown')

        if usage:
            # keep track of the input and output tokens
            prompt_tokens = usage.get('prompt_tokens', 0)
            completion_tokens = usage.get('completion_tokens', 0)

            if prompt_tokens:
                stats += 'Input tokens: ' + str(prompt_tokens)

            if completion_tokens:
                stats += (
                    (' | ' if prompt_tokens else '')
                    + 'Output tokens: '
                    + str(completion_tokens)
                    + '\n'
                )

            # read the prompt cache hit, if any
            prompt_tokens_details: PromptTokensDetails = usage.get(
                'prompt_tokens_details'
            )
            cache_hit_tokens = (
                prompt_tokens_details.cached_tokens
                if prompt_tokens_details and prompt_tokens_details.cached_tokens
                else 0
            )
            if cache_hit_tokens:
                stats += 'Input tokens (cache hit): ' + str(cache_hit_tokens) + '\n'

            # For Anthropic, the cache writes have a different cost than regular input tokens
            # but litellm doesn't separate them in the usage stats
            # we can read it from the provider-specific extra field
            model_extra = usage.get('model_extra', {})
            cache_write_tokens = model_extra.get('cache_creation_input_tokens', 0)
            if cache_write_tokens:
                stats += 'Input tokens (cache write): ' + str(cache_write_tokens) + '\n'

            # Record in metrics
            # We'll treat cache_hit_tokens as "cache read" and cache_write_tokens as "cache write"
            self.metrics.add_token_usage(
                prompt_tokens=prompt_tokens,
                completion_tokens=completion_tokens,
                cache_read_tokens=cache_hit_tokens,
                cache_write_tokens=cache_write_tokens,
                response_id=response_id,
            )

        # log the stats
        if stats:
            logger.debug(stats)

        return cur_cost

    def get_token_count(self, messages: list[dict] | list[Message]) -> int:
        """Get the number of tokens in a list of messages. Use dicts for better token counting.

        Args:
            messages (list): A list of messages, either as a list of dicts or as a list of Message objects.
        Returns:
            int: The number of tokens.
        """
        # attempt to convert Message objects to dicts, litellm expects dicts
        if (
            isinstance(messages, list)
            and len(messages) > 0
            and isinstance(messages[0], Message)
        ):
            logger.info(
                'Message objects now include serialized tool calls in token counting'
            )
            messages = self.format_messages_for_llm(messages)  # type: ignore

        # try to get the token count with the default litellm tokenizers
        # or the custom tokenizer if set for this LLM configuration
        try:
            return int(
                litellm.token_counter(
                    model=self.config.model,
                    messages=messages,
                    custom_tokenizer=self.tokenizer,
                )
            )
        except Exception as e:
            # limit logspam in case token count is not supported
            logger.error(
                f'Error getting token count for\n model {self.config.model}\n{e}'
                + (
                    f'\ncustom_tokenizer: {self.config.custom_tokenizer}'
                    if self.config.custom_tokenizer is not None
                    else ''
                )
            )
            return 0

    def _is_local(self) -> bool:
        """Determines if the system is using a locally running LLM.

        Returns:
            boolean: True if executing a local model.
        """
        if self.config.base_url is not None:
            for substring in ['localhost', '127.0.0.1' '0.0.0.0']:
                if substring in self.config.base_url:
                    return True
        elif self.config.model is not None:
            if self.config.model.startswith('ollama'):
                return True
        return False

    def _completion_cost(self, response: Any) -> float:
        """Calculate completion cost and update metrics with running total.

        Calculate the cost of a completion response based on the model. Local models are treated as free.
        Add the current cost into total cost in metrics.

        Args:
            response: A response from a model invocation.

        Returns:
            number: The cost of the response.
        """
        if not self.cost_metric_supported:
            return 0.0

        extra_kwargs = {}
        if (
            self.config.input_cost_per_token is not None
            and self.config.output_cost_per_token is not None
        ):
            cost_per_token = CostPerToken(
                input_cost_per_token=self.config.input_cost_per_token,
                output_cost_per_token=self.config.output_cost_per_token,
            )
            logger.debug(f'Using custom cost per token: {cost_per_token}')
            extra_kwargs['custom_cost_per_token'] = cost_per_token

        # try directly get response_cost from response
        _hidden_params = getattr(response, '_hidden_params', {})
        cost = _hidden_params.get('additional_headers', {}).get(
            'llm_provider-x-litellm-response-cost', None
        )
        if cost is not None:
            cost = float(cost)
            logger.debug(f'Got response_cost from response: {cost}')

        try:
            if cost is None:
                try:
                    cost = litellm_completion_cost(
                        completion_response=response, **extra_kwargs
                    )
                except Exception as e:
<<<<<<< HEAD
                    logger.warning(f'Error getting cost from litellm: {e}')
=======
                    logger.debug(f'Error getting cost from litellm: {e}')
>>>>>>> 2bad4ea3

            if cost is None:
                _model_name = '/'.join(self.config.model.split('/')[1:])
                cost = litellm_completion_cost(
                    completion_response=response, model=_model_name, **extra_kwargs
                )
                logger.debug(
                    f'Using fallback model name {_model_name} to get cost: {cost}'
                )
            self.metrics.add_cost(float(cost))
            return float(cost)
        except Exception:
            self.cost_metric_supported = False
            logger.debug('Cost calculation not supported for this model.')
        return 0.0

    def __str__(self) -> str:
        if self.config.api_version:
            return f'LLM(model={self.config.model}, api_version={self.config.api_version}, base_url={self.config.base_url})'
        elif self.config.base_url:
            return f'LLM(model={self.config.model}, base_url={self.config.base_url})'
        return f'LLM(model={self.config.model})'

    def __repr__(self) -> str:
        return str(self)

    def reset(self) -> None:
        self.metrics.reset()

    def format_messages_for_llm(self, messages: Message | list[Message]) -> list[dict]:
        if isinstance(messages, Message):
            messages = [messages]

        # set flags to know how to serialize the messages
        for message in messages:
            message.cache_enabled = self.is_caching_prompt_active()
            message.vision_enabled = self.vision_is_active()
            message.function_calling_enabled = self.is_function_calling_active()
            if 'deepseek' in self.config.model:
                message.force_string_serializer = True

        # let pydantic handle the serialization
        return [message.model_dump() for message in messages]<|MERGE_RESOLUTION|>--- conflicted
+++ resolved
@@ -710,11 +710,7 @@
                         completion_response=response, **extra_kwargs
                     )
                 except Exception as e:
-<<<<<<< HEAD
-                    logger.warning(f'Error getting cost from litellm: {e}')
-=======
                     logger.debug(f'Error getting cost from litellm: {e}')
->>>>>>> 2bad4ea3
 
             if cost is None:
                 _model_name = '/'.join(self.config.model.split('/')[1:])
