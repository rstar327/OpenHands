--- conflicted
+++ resolved
@@ -1,11 +1,7 @@
 from typing import Any
 
 from openhands.core.exceptions import LLMMalformedActionError
-<<<<<<< HEAD
-from openhands.events.action.action import Action, Thought
-=======
-from openhands.events.action.action import Action, ActionSecurityRisk
->>>>>>> fd5b5075
+from openhands.events.action.action import Action, ActionSecurityRisk, Thought
 from openhands.events.action.agent import (
     AgentDelegateAction,
     AgentFinishAction,
@@ -129,7 +125,6 @@
     if 'images_urls' in args:
         args['image_urls'] = args.pop('images_urls')
 
-<<<<<<< HEAD
     # Convert thought arg from legacy formats and capture optional reasoning_content
     rc = args.pop('reasoning_content', None)
     if 'thought' in args:
@@ -148,7 +143,7 @@
     elif rc is not None:
         # No text thought provided, but reasoning content exists
         args['thought'] = Thought(text='', reasoning_content=rc)
-=======
+
     # Handle security_risk deserialization
     if 'security_risk' in args and args['security_risk'] is not None:
         try:
@@ -157,7 +152,6 @@
         except (ValueError, TypeError):
             # If conversion fails, remove the invalid value
             args.pop('security_risk')
->>>>>>> fd5b5075
 
     # handle deprecated args
     args = handle_action_deprecated_args(args)
